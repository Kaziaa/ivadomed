# This workflow will install Python dependencies, run tests and lint with a variety of Python versions
# For more information see: https://help.github.com/actions/language-and-framework-guides/using-python-with-github-actions

name: Run tests on all platforms

on:
  # Trigger the workflow on push but only for the master branch
  push:
    branches:
      - master
  # Trigger the workflow on pull requests, but reveal no secrets, do not use pull_request_target, see:
  # https://docs.github.com/en/actions/reference/events-that-trigger-workflows#pull_request_target
  pull_request:

env:
<<<<<<< HEAD
  DEBIAN_FRONTEND: 'noninteractive'

jobs:
  test-linux:

    
=======
  # Even when given -y, apt will still sometimes hang at a prompt if a package
  # has clarifications to ask; DEBIAN_FRONTEND=noninteractive prevents that,
  # This will be defined for non-debian platforms below too, but there's no harm in that.
  # (TravisCI quietly defined this on all their platforms, but we have to give it manually on GithubCI.)
  DEBIAN_FRONTEND: 'noninteractive'

jobs:
  ultra_matrix_test:
    name: Matrix Test of Python ${{ matrix.python-version }} on ${{ matrix.os }}

    # Matrix driven OS
    runs-on: ${{ matrix.os }}

    # Default shell for ALL subsequent steps.
    defaults:
      run:
        shell: bash {0}

    # Defining matrix for OS and Python
>>>>>>> 79b3b9f0
    strategy:

      # Ensure exhaustive testing of all scenarios to gather maximum amount of information
      fail-fast: false

      matrix:
<<<<<<< HEAD
        os: [ubuntu-20.04, ubuntu-18.04, macos-10.15, windows-latest]
=======
        os: [ "ubuntu-latest", "macos-latest", "windows-latest", "ubuntu-18.04", "ubuntu-20.04",  "macos-10.15"]
>>>>>>> 79b3b9f0
        python-version: [3.6, 3.7, 3.8]
        test-name:
          - integration-test
    runs-on: ${{ matrix.os }}

    # Main steps for the test to be reproduced across OS x Python
    steps:

<<<<<<< HEAD
  # test-windows:

  #   runs-on: windows-latest
  #   strategy:
  #     matrix:
  #       python-version: [3.6, 3.7, 3.8]
  #       test-name:
  #         - integration-test

  #   steps:
  #   - uses: actions/checkout@v2
  #   - name: Set up Python ${{ matrix.python-version }}
  #     uses: actions/setup-python@v1
  #     with:
  #       python-version: ${{ matrix.python-version }}
  #   - name: Install dependencies
  #     run: |
  #       python -m pip install --upgrade pip
  #       pip install flake8 pytest coverage coveralls pytest-cov
  #       If (Test-Path -Path requirements.txt ) { pip install -r requirements.txt -f https://download.pytorch.org/whl/torch_stable.html }
  #       pip uninstall torch torchvision
  #       pip install torch==1.5.0+cpu torchvision==0.6.0+cpu -f https://download.pytorch.org/whl/torch_stable.html
  #       pip install -e .
  #   - name: Lint with flake8
  #     run: |
  #       # stop the build if there are Python syntax errors or undefined names
  #       #flake8 . --count --select=E9,F63,F7,F82 --show-source --statistics
  #       # exit-zero treats all errors as warnings. The GitHub editor is 127 chars wide
  #       flake8 . --count --exit-zero --max-complexity=10 --max-line-length=127 --statistics
  #   - name: Test with pytest
  #     env:
  #       GITHUB_TOKEN: ${{ secrets.GITHUB_TOKEN }}
  #       COVERALLS_FLAG_NAME: ${{ matrix.test-name }}
  #       COVERALLS_PARALLEL: true
  #     run: |
  #        ivadomed_download_data -d data_testing -o data_testing
  #        pytest --cov=./ --cov-report term-missing
  #        coveralls --service=github

  # coveralls:
  #   needs: ["test-linux", "test-windows"]
  #   runs-on: ubuntu-latest
  #   container: python:3-slim
  #   steps:
  #   - name: Finished
  #     run: |
  #       pip3 install --upgrade coveralls
  #       coveralls --finish
  #     env:
  #       GITHUB_TOKEN: ${{ secrets.GITHUB_TOKEN }}
=======
      # Step 0: Checkout code.
      - uses: actions/checkout@v2

      # Step 1: Setup python version
      - name: Set up Python ${{ matrix.python-version }}
        uses: actions/setup-python@v2
        with:
          python-version: ${{ matrix.python-version }}

      # Step 2: Install requirement dependencies.
      - name: Install dependencies
        uses: py-actions/py-dependency-install@v2

      # Step 3: install additional pytest/dev related dependencies
      - name: Install dev dependencies
        run: |
          pip install flake8 pytest coverage coveralls pytest-cov
          pip install torch==1.5.0+cpu torchvision==0.6.0+cpu -f https://download.pytorch.org/whl/torch_stable.html
          pip install -e .

      # Step 3: Lint.
      - name: Lint with flake8
        run: |
          # stop the build if there are Python syntax errors or undefined names
          #flake8 . --count --select=E9,F63,F7,F82 --show-source --statistics
          # exit-zero treats all errors as warnings. The GitHub editor is 127 chars wide
          flake8 . --count --exit-zero --max-complexity=10 --max-line-length=127 --statistics

      # Step 4: Full Pytest
      - name: Test with pytest
        env:
          GITHUB_TOKEN: ${{ secrets.GITHUB_TOKEN }}
          COVERALLS_FLAG_NAME: ${{ matrix.test-name }}
          COVERALLS_PARALLEL: true
        run: |
          pytest . -v --cov ivadomed/ --cov-report term-missing
          coveralls --service=github

  # This step is MANDATORY and used to indicate matrix completion to coveralls.io
  # See here: https://coveralls-python.readthedocs.io/en/latest/usage/configuration.html#github-actions-support
  coveralls:
    needs: ultra_matrix_test
    runs-on: ubuntu-latest
    container: python:3-slim
    steps:
      - name: Finished
        env:
          GITHUB_TOKEN: ${{ secrets.GITHUB_TOKEN }}
        run: |
          pip3 install --upgrade coveralls
          coveralls --finish
>>>>>>> 79b3b9f0
<|MERGE_RESOLUTION|>--- conflicted
+++ resolved
@@ -13,14 +13,6 @@
   pull_request:
 
 env:
-<<<<<<< HEAD
-  DEBIAN_FRONTEND: 'noninteractive'
-
-jobs:
-  test-linux:
-
-    
-=======
   # Even when given -y, apt will still sometimes hang at a prompt if a package
   # has clarifications to ask; DEBIAN_FRONTEND=noninteractive prevents that,
   # This will be defined for non-debian platforms below too, but there's no harm in that.
@@ -40,18 +32,13 @@
         shell: bash {0}
 
     # Defining matrix for OS and Python
->>>>>>> 79b3b9f0
     strategy:
 
       # Ensure exhaustive testing of all scenarios to gather maximum amount of information
       fail-fast: false
 
       matrix:
-<<<<<<< HEAD
-        os: [ubuntu-20.04, ubuntu-18.04, macos-10.15, windows-latest]
-=======
         os: [ "ubuntu-latest", "macos-latest", "windows-latest", "ubuntu-18.04", "ubuntu-20.04",  "macos-10.15"]
->>>>>>> 79b3b9f0
         python-version: [3.6, 3.7, 3.8]
         test-name:
           - integration-test
@@ -60,7 +47,6 @@
     # Main steps for the test to be reproduced across OS x Python
     steps:
 
-<<<<<<< HEAD
   # test-windows:
 
   #   runs-on: windows-latest
@@ -111,7 +97,6 @@
   #       coveralls --finish
   #     env:
   #       GITHUB_TOKEN: ${{ secrets.GITHUB_TOKEN }}
-=======
       # Step 0: Checkout code.
       - uses: actions/checkout@v2
 
@@ -163,4 +148,3 @@
         run: |
           pip3 install --upgrade coveralls
           coveralls --finish
->>>>>>> 79b3b9f0
