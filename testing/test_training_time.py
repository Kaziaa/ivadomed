--- conflicted
+++ resolved
@@ -127,15 +127,9 @@
                                drop_rate=DROPOUT,
                                bn_momentum=BN), train_loader, False, 'Unet'),
                   (models.Unet(in_channel=2), multichannel_loader, False, 'Multi-Channels Unet'),
-<<<<<<< HEAD
                   (models.UNet3D(in_channels=1, n_classes=2 + 1), loader_3d, False, '3D Unet'),
                   (models.UNet3D(in_channels=1, n_classes=2 + 1, attention=True), loader_3d, False, 'Attention UNet')]
-    
-=======
-                  (models.UNet3D(in_channels=1, n_classes=1), loader_3d, False, '3D Unet'),
-                  (models.UNet3D(in_channels=1, n_classes=1, attention=True), loader_3d, False, 'Attention UNet')]
-
->>>>>>> e9069b16
+
     for model, train_loader, film_bool, model_name in model_list:
         print("Training {}".format(model_name))
         if cuda_available:
