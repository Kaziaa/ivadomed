import os
from math import sqrt

import numpy as np
import time

import torch.backends.cudnn as cudnn
from torch.utils.data import DataLoader
from torchvision import transforms

from ivadomed.utils import SliceFilter
from medicaltorch import datasets as mt_datasets
from medicaltorch import transforms as mt_transforms
from torch import optim

from tqdm import tqdm

from ivadomed import loader as loader, adaptative
from ivadomed import models
from ivadomed import losses
import ivadomed.transforms as ivadomed_transforms

cudnn.benchmark = True

GPU_NUMBER = 1
BATCH_SIZE = 4
DROPOUT = 0.4
BN = 0.1
N_EPOCHS = 10
INIT_LR = 0.01
PATH_BIDS = 'testing_data'
p = 0.0001


def test_Hemis(p=0.0001):
    print('[INFO]: Starting test ... \n')
    training_transform_list = [
        ivadomed_transforms.Resample(wspace=0.75, hspace=0.75),
        mt_transforms.CenterCrop2D(size=[48, 48]),
        mt_transforms.ToTensor()
    ]
    train_transform = transforms.Compose(training_transform_list)

    train_lst = ['sub-test001']
    contrasts = ['T1w', 'T2w', 'T2star']

    print('[INFO]: Creating dataset ...\n')
    dataset = adaptative.HDF5Dataset(root_dir=PATH_BIDS,
                                     subject_lst=train_lst,
                                     hdf5_name='testing_data/mytestfile.hdf5',
                                     csv_name='testing_data/hdf5.csv',
                                     target_suffix="_lesion-manual",
                                     contrast_lst=['T1w', 'T2w', 'T2star'],
                                     ram=False,
                                     contrast_balance={},
                                     slice_axis=2,
                                     transform=train_transform,
                                     metadata_choice=False,
                                     dim=2,
                                     slice_filter_fn=SliceFilter(filter_empty_input=True, filter_empty_mask=True),
                                     canonical=True,
                                     roi_suffix="_seg-manual",
                                     target_lst=['T2w'],
                                     roi_lst=['T2w'])

    dataset.load_into_ram(['T1w', 'T2w', 'T2star'])
    print("[INFO]: Dataset RAM status:")
    print(dataset.status)
    print("[INFO]: In memory Dataframe:")
    print(dataset.dataframe)

    # TODO
    # ds_train.filter_roi(nb_nonzero_thr=10)

    train_loader = DataLoader(dataset, batch_size=BATCH_SIZE,
                              shuffle=True, pin_memory=True,
                              collate_fn=mt_datasets.mt_collate,
                              num_workers=1)

    model = models.HeMISUnet(modalities=contrasts,
                             depth=3,
                             drop_rate=DROPOUT,
                             bn_momentum=BN)
<<<<<<< HEAD
    print(model)
    cuda_available = torch.cuda.is_available()
=======

>>>>>>> 7ed9cd02
    if cuda_available:
        torch.cuda.set_device(GPU_NUMBER)
        print("Using GPU number {}".format(GPU_NUMBER))
        model.cuda()

    # Initialing Optimizer and scheduler
    step_scheduler_batch = False
    optimizer = optim.Adam(model.parameters(), lr=INIT_LR)
    scheduler = optim.lr_scheduler.CosineAnnealingLR(optimizer, N_EPOCHS)

    load_lst, reload_lst, pred_lst, opt_lst, schedul_lst, init_lst, gen_lst = [], [], [], [], [], [], []

    for epoch in tqdm(range(1, N_EPOCHS + 1), desc="Training"):
        start_time = time.time()

        start_init = time.time()
        lr = scheduler.get_lr()[0]
        model.train()

        tot_init = time.time() - start_init
        init_lst.append(tot_init)

        numHe_steps = 0
        for i, batch in enumerate(train_loader):
            if i > 0:
                tot_gen = time.time() - start_gen
                gen_lst.append(tot_gen)

            start_load = time.time()
            input_samples, gt_samples = batch["input"], batch["gt"]
<<<<<<< HEAD
            print(batch["Missing_mod"])
            missing_mod = batch["Missing_mod"]

            print("Number of missing modalities = {}."
                  .format(len(input_samples) * len(input_samples[0]) - missing_mod.sum()))
=======
            print("len input = {}".format(len(input_samples)))
            print("Batch = {}, {}".format(input_samples[0].shape, gt_samples.shape))
            print("rest of the function is not implemented yet")
            return 0
            # WIP - no train for now
>>>>>>> 7ed9cd02

            if cuda_available:
                var_input = cuda(input_samples)
                var_gt = gt_samples.cuda(non_blocking=True)
            else:
                var_input = input_samples
                var_gt = gt_samples

            tot_load = time.time() - start_load
            load_lst.append(tot_load)

            start_pred = time.time()
            preds = model(var_input, missing_mod)
            tot_pred = time.time() - start_pred
            pred_lst.append(tot_pred)

            start_opt = time.time()
            loss = - losses.dice_loss(preds, var_gt)

            optimizer.zero_grad()
            loss.backward()

            optimizer.step()
            if step_scheduler_batch:
                scheduler.step()

            num_steps += 1
            tot_opt = time.time() - start_opt
            opt_lst.append(tot_opt)

            start_gen = time.time()

        start_schedul = time.time()
        if not step_scheduler_batch:
            scheduler.step()
        tot_schedul = time.time() - start_schedul
        schedul_lst.append(tot_schedul)

        start_reload = time.time()
        print("[INFO]: Updating Dataset")
        p = p ** (2 / 3)
        dataset.update(p=p)
        print("[INFO]: Reloading dataset")
        train_loader = DataLoader(dataset, batch_size=BATCH_SIZE,
                                  shuffle=True, pin_memory=True,
                                  collate_fn=mt_datasets.mt_collate,
                                  num_workers=1)
        tot_reload = time.time() - start_reload
        reload_lst.append(tot_reload)

        end_time = time.time()
        total_time = end_time - start_time
        tqdm.write("Epoch {} took {:.2f} seconds.".format(epoch, total_time))

    print('Mean SD init {} -- {}'.format(np.mean(init_lst), np.std(init_lst)))
    print('Mean SD load {} -- {}'.format(np.mean(load_lst), np.std(load_lst)))
    print('Mean SD reload {} -- {}'.format(np.mean(reload_lst), np.std(reload_lst)))
    print('Mean SD pred {} -- {}'.format(np.mean(pred_lst), np.std(pred_lst)))
    print('Mean SD opt {} --  {}'.format(np.mean(opt_lst), np.std(opt_lst)))
    print('Mean SD gen {} -- {}'.format(np.mean(gen_lst), np.std(gen_lst)))
    print('Mean SD scheduler {} -- {}'.format(np.mean(schedul_lst), np.std(schedul_lst)))
    print("[INFO]: Deleting HDF5 file.")
    os.remove('testing_data/mytestfile.hdf5')
    print('\n [INFO]: Test of HeMIS passed successfully.')

<<<<<<< HEAD
test_Hemis()
=======

test_unet()
>>>>>>> 7ed9cd02
<|MERGE_RESOLUTION|>--- conflicted
+++ resolved
@@ -3,12 +3,13 @@
 
 import numpy as np
 import time
+import torch
 
 import torch.backends.cudnn as cudnn
 from torch.utils.data import DataLoader
 from torchvision import transforms
 
-from ivadomed.utils import SliceFilter
+from ivadomed import utils
 from medicaltorch import datasets as mt_datasets
 from medicaltorch import transforms as mt_transforms
 from torch import optim
@@ -32,7 +33,7 @@
 p = 0.0001
 
 
-def test_Hemis(p=0.0001):
+def test_HeMIS(p=0.0001):
     print('[INFO]: Starting test ... \n')
     training_transform_list = [
         ivadomed_transforms.Resample(wspace=0.75, hspace=0.75),
@@ -57,7 +58,7 @@
                                      transform=train_transform,
                                      metadata_choice=False,
                                      dim=2,
-                                     slice_filter_fn=SliceFilter(filter_empty_input=True, filter_empty_mask=True),
+                                     slice_filter_fn=utils.SliceFilter(filter_empty_input=True, filter_empty_mask=True),
                                      canonical=True,
                                      roi_suffix="_seg-manual",
                                      target_lst=['T2w'],
@@ -81,12 +82,10 @@
                              depth=3,
                              drop_rate=DROPOUT,
                              bn_momentum=BN)
-<<<<<<< HEAD
+
     print(model)
     cuda_available = torch.cuda.is_available()
-=======
 
->>>>>>> 7ed9cd02
     if cuda_available:
         torch.cuda.set_device(GPU_NUMBER)
         print("Using GPU number {}".format(GPU_NUMBER))
@@ -109,7 +108,7 @@
         tot_init = time.time() - start_init
         init_lst.append(tot_init)
 
-        numHe_steps = 0
+        num_steps = 0
         for i, batch in enumerate(train_loader):
             if i > 0:
                 tot_gen = time.time() - start_gen
@@ -117,22 +116,17 @@
 
             start_load = time.time()
             input_samples, gt_samples = batch["input"], batch["gt"]
-<<<<<<< HEAD
+
             print(batch["Missing_mod"])
             missing_mod = batch["Missing_mod"]
 
             print("Number of missing modalities = {}."
                   .format(len(input_samples) * len(input_samples[0]) - missing_mod.sum()))
-=======
             print("len input = {}".format(len(input_samples)))
             print("Batch = {}, {}".format(input_samples[0].shape, gt_samples.shape))
-            print("rest of the function is not implemented yet")
-            return 0
-            # WIP - no train for now
->>>>>>> 7ed9cd02
 
             if cuda_available:
-                var_input = cuda(input_samples)
+                var_input = utils.cuda(input_samples)
                 var_gt = gt_samples.cuda(non_blocking=True)
             else:
                 var_input = input_samples
@@ -195,9 +189,5 @@
     os.remove('testing_data/mytestfile.hdf5')
     print('\n [INFO]: Test of HeMIS passed successfully.')
 
-<<<<<<< HEAD
-test_Hemis()
-=======
 
-test_unet()
->>>>>>> 7ed9cd02
+test_HeMIS()