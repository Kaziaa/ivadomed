--- conflicted
+++ resolved
@@ -311,11 +311,6 @@
     # Save final model
     final_model_path = os.path.join(path_output, "final_model.pt")
     torch.save(model, final_model_path)
-<<<<<<< HEAD
-    if 'film_layers' in model_params and any(model_params['film_layers']) and debugging:
-        save_film_params(gammas_dict, betas_dict, metadata_values_lst, model_params["depth"], path_output)
-=======
->>>>>>> 87d6a63d
 
     # Save best model in output path
     if os.path.isfile(resume_path):
@@ -448,74 +443,6 @@
                 for k in range(len(metadata))]
 
 
-<<<<<<< HEAD
-def store_film_params(gammas, betas, metadata_values, metadata, model, film_layers, depth, film_metadata):
-    """Store FiLM params.
-
-    Args:
-        gammas (dict):
-        betas (dict):
-        metadata_values (list): list of the batch sample's metadata values (e.g., T2w, astrocytoma)
-        metadata (list):
-        model (nn.Module):
-        film_layers (list):
-        depth (int):
-        film_metadata (str): Metadata of interest used to modulate the network (e.g., contrast, tumor_type).
-
-    Returns:
-        dict, dict: gammas, betas
-    """
-    new_input = [metadata[k][0][film_metadata] for k in range(len(metadata))]
-    metadata_values.append(new_input)
-    # Fill the lists of gammas and betas
-    for idx in [i for i, x in enumerate(film_layers) if x]:
-        if idx < depth:
-            layer_cur = model.encoder.down_path[idx * 3 + 1]
-        elif idx == depth:
-            layer_cur = model.encoder.film_bottom
-        elif idx == depth * 2 + 1:
-            layer_cur = model.decoder.last_film
-        else:
-            layer_cur = model.decoder.up_path[(idx - depth - 1) * 2 + 1]
-
-        gammas[idx + 1].append(layer_cur.gammas[:, :, 0, 0].cpu().numpy())
-        betas[idx + 1].append(layer_cur.betas[:, :, 0, 0].cpu().numpy())
-    return gammas, betas, metadata_values
-
-
-def save_film_params(gammas, betas, metadata_values, depth, ofolder):
-    """Save FiLM params as npy files.
-
-    These parameters can be further used for visualisation purposes. They are saved in the `ofolder` with `.npy` format.
-
-    Args:
-        gammas (dict):
-        betas (dict):
-        metadata_values (list): list of the batch sample's metadata values (eg T2w, T1w, if metadata type used is
-        contrast)
-        depth (int):
-        ofolder (str):
-
-    """
-    # Convert list of gammas/betas into numpy arrays
-    gammas_dict = {i: np.array(gammas[i]) for i in range(1, 2 * depth + 3)}
-    betas_dict = {i: np.array(betas[i]) for i in range(1, 2 * depth + 3)}
-
-    # Save the numpy arrays for gammas/betas inside files.npy in path_output
-    for i in range(1, 2 * depth + 3):
-        gamma_layer_path = os.path.join(ofolder, "gamma_layer_{}.npy".format(i))
-        np.save(gamma_layer_path, gammas_dict[i])
-        beta_layer_path = os.path.join(ofolder, "beta_layer_{}.npy".format(i))
-        np.save(beta_layer_path, betas_dict[i])
-
-    # Convert into numpy and save the metadata_values of all batch images
-    metadata_values = np.array(metadata_values)
-    contrast_path = os.path.join(ofolder, "metadata_values.npy")
-    np.save(contrast_path, metadata_values)
-
-
-=======
->>>>>>> 87d6a63d
 def load_checkpoint(model, optimizer, gif_dict, scheduler, fname):
     """Load checkpoint.
 
