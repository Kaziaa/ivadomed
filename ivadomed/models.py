import torch
import torch.nn as nn
from torch.nn import Module
import torch.nn.functional as F
from torch.nn import init


class DownConv(Module):
    def __init__(self, in_feat, out_feat, drop_rate=0.4, bn_momentum=0.1):
        super(DownConv, self).__init__()
        self.conv1 = nn.Conv2d(in_feat, out_feat, kernel_size=3, padding=1)
        self.conv1_bn = nn.BatchNorm2d(out_feat, momentum=bn_momentum)
        self.conv1_drop = nn.Dropout2d(drop_rate)

        self.conv2 = nn.Conv2d(out_feat, out_feat, kernel_size=3, padding=1)
        self.conv2_bn = nn.BatchNorm2d(out_feat, momentum=bn_momentum)
        self.conv2_drop = nn.Dropout2d(drop_rate)

    def forward(self, x):
        x = F.relu(self.conv1(x))
        x = self.conv1_bn(x)
        x = self.conv1_drop(x)

        x = F.relu(self.conv2(x))
        x = self.conv2_bn(x)
        x = self.conv2_drop(x)
        return x


class UpConv(Module):
    def __init__(self, in_feat, out_feat, drop_rate=0.4, bn_momentum=0.1):
        super(UpConv, self).__init__()
        self.downconv = DownConv(in_feat, out_feat, drop_rate, bn_momentum)

    def forward(self, x, y):
        x = F.interpolate(x, size=y.size()[-2:], mode='bilinear', align_corners=True)
        x = torch.cat([x, y], dim=1)
        x = self.downconv(x)
        return x


class Encoder(Module):
    """Encoding part of the U-Net model.
            It returns the features map for the skip connections
            see also::
            Ronneberger, O., et al (2015). U-Net: Convolutional
            Networks for Biomedical Image Segmentation
            ArXiv link: https://arxiv.org/abs/1505.04597
                """

    def __init__(self, in_channel=1, depth=3, n_metadata=None, film_layers=None, drop_rate=0.4, bn_momentum=0.1):
        super(Encoder, self).__init__()
        self.depth = depth
        self.down_path = nn.ModuleList()
        # first block
        self.down_path.append(DownConv(in_channel, 64, drop_rate, bn_momentum))
        self.down_path.append(FiLMlayer(n_metadata, 64) if film_layers[0] else None)
        self.down_path.append(nn.MaxPool2d(2))

        # other blocks
        in_channel = 64

        for i in range(depth - 1):
            self.down_path.append(DownConv(in_channel, in_channel * 2, drop_rate, bn_momentum))
            self.down_path.append(FiLMlayer(n_metadata, in_channel * 2) if film_layers[i + 1] else None)
            self.down_path.append(nn.MaxPool2d(2))
            in_channel = in_channel * 2

        # Bottom
        self.conv_bottom = DownConv(in_channel, in_channel, drop_rate, bn_momentum)
        self.film_bottom = FiLMlayer(n_metadata, in_channel) if film_layers[self.depth] else None

    def forward(self, x, context=None):
        features = []

        # First block
        x = self.down_path[0](x)
        if self.down_path[1]:
            x, w_film = self.down_path[1](x, context, None)
        features.append(x)
        x = self.down_path[2](x)

        # Down-sampling path (other blocks)
        for i in range(1, self.depth):
            x = self.down_path[i * 3](x)
            if self.down_path[i * 3 + 1]:
                x, w_film = self.down_path[i * 3 + 1](x, context, None if 'w_film' not in locals() else w_film)
            features.append(x)
            x = self.down_path[i * 3 + 2](x)

        # Bottom level
        x = self.conv_bottom(x)
        if self.film_bottom:
            x, w_film = self.film_bottom(x, context, None if 'w_film' not in locals() else w_film)
        features.append(x)

        return features, None if 'w_film' not in locals() else w_film


class Decoder(Module):
    """Encoding part of the U-Net model.
            It returns the features map for the skip connections
            see also::
            Ronneberger, O., et al (2015). U-Net: Convolutional
            Networks for Biomedical Image Segmentation
            ArXiv link: https://arxiv.org/abs/1505.04597
                """

    def __init__(self, out_channel=1, depth=3, n_metadata=None, film_layers=None, drop_rate=0.4, bn_momentum=0.1,
                 hemis=False):
        super(Decoder, self).__init__()
        self.depth = depth
        self.out_channel = out_channel
        # Up-Sampling path
        self.up_path = nn.ModuleList()
        if hemis:
            in_channel = 64 * 2 ** (self.depth)
            self.up_path.append(UpConv(in_channel*2, 64 * 2 ** (self.depth - 1), drop_rate, bn_momentum))
            self.up_path.append(FiLMlayer(n_metadata, 64 * 2 ** (self.depth - 1)) if film_layers[self.depth + 1] else None)
            #self.depth += 1
        else:
            in_channel = 64 * 2 ** self.depth
        
            self.up_path.append(UpConv(in_channel, 64 * 2 ** (self.depth - 1), drop_rate, bn_momentum))
            self.up_path.append(FiLMlayer(n_metadata, 64 * 2 ** (self.depth - 1)) if film_layers[self.depth + 1] else None)
        
        for i in range(1, depth):
            in_channel //= 2
            
            
            self.up_path.append(
                UpConv(in_channel + 64 * 2 ** (self.depth - i - 1 + int(hemis)), 64 * 2 ** (self.depth - i - 1), drop_rate,
                       bn_momentum))
            self.up_path.append(FiLMlayer(n_metadata, 64 * 2 ** (self.depth - i - 1)) if film_layers[self.depth + i + 1]
                                else None)

        # Last Convolution
        self.last_conv = nn.Conv2d(in_channel // 2, out_channel, kernel_size=3, padding=1)
        self.last_film = FiLMlayer(n_metadata, 1) if film_layers[-1] else None

    def forward(self, features, context=None, w_film=None):
        x = features[-1]
        
        for i in reversed(range(self.depth)):
            
            x = self.up_path[-(i + 1) * 2](x, features[i])
            if self.up_path[-(i + 1) * 2 + 1]:
                x, w_film = self.up_path[-(i + 1) * 2 + 1](x, context, w_film)

        # Last convolution
        x = self.last_conv(x)
        if self.last_film:
            x, w_film = self.last_film(x, context, w_film)
        if self.out_channel > 1:
            preds = F.softmax(x, dim=1)
            # Remove background class
            preds = preds[:, 1:, ]
        else:
            preds = torch.sigmoid(x)
        return preds


class Unet(Module):
    """A reference U-Net model.
    .. seealso::
        Ronneberger, O., et al (2015). U-Net: Convolutional
        Networks for Biomedical Image Segmentation
        ArXiv link: https://arxiv.org/abs/1505.04597
    """

    def __init__(self, in_channel=1, out_channel=1, depth=3, n_metadata=None, film_layers=None, drop_rate=0.4,
                 bn_momentum=0.1, film_bool=False):
        super(Unet, self).__init__()
        print("depth", depth)
        # Verify if the length of boolean FiLM layers corresponds to the depth
        if film_bool and len(film_layers) != 2 * depth + 2:
            raise ValueError(f"The number of FiLM layers {len(film_layers)} entered does not correspond to the "
                             f"UNet depth. There should 2 * depth + 2 layers.")

        # If no metadata type is entered all layers should be to 0
        if not film_bool:
            film_layers = [0] * (2 * depth + 2)

        # Encoder path
        self.encoder = Encoder(in_channel, depth, n_metadata, film_layers, drop_rate, bn_momentum)

        # Decoder path
        self.decoder = Decoder(out_channel, depth, n_metadata, film_layers, drop_rate, bn_momentum)

    def forward(self, x, context=None):
        features, w_film = self.encoder(x, context)
        preds = self.decoder(features, context, w_film)
        
        return preds


class FiLMgenerator(Module):
    """The FiLM generator processes the conditioning information
    and produces parameters that describe how the target network should alter its computation.

    Here, the FiLM generator is a multi-layer perceptron.
    """

    def __init__(self, n_features, n_channels, n_hid=64):
        super(FiLMgenerator, self).__init__()
        self.linear1 = nn.Linear(n_features, n_hid)
        self.sig1 = nn.Sigmoid()
        self.linear2 = nn.Linear(n_hid, n_hid // 4)
        self.sig2 = nn.Sigmoid()
        self.linear3 = nn.Linear(n_hid // 4, n_channels * 2)
        self.sig3 = nn.Sigmoid()

    def forward(self, x, shared_weights=None):
        x = self.linear1(x)
        x = self.sig1(x)

        if shared_weights is not None:  # weight sharing
            self.linear2.weight = shared_weights

        x = self.linear2(x)
        x = self.sig2(x)
        x = self.linear3(x)

        out = self.sig3(x)
        return out, self.linear2.weight


class FiLMlayer(Module):
    """Applies Feature-wise Linear Modulation to the incoming data as described
    in the paper `FiLM: Visual Reasoning with a General Conditioning Layer`:
        https://arxiv.org/abs/1709.07871
    """

    def __init__(self, n_metadata, n_channels):
        super(FiLMlayer, self).__init__()

        self.batch_size = None
        self.height = None
        self.width = None
        self.feature_size = None
        self.generator = FiLMgenerator(n_metadata, n_channels)
        # Add the parameters gammas and betas to access them out of the class.
        self.gammas = None
        self.betas = None

    def forward(self, feature_maps, context, w_shared):
        _, self.feature_size, self.height, self.width = feature_maps.data.shape

        if torch.cuda.is_available():
            context = torch.Tensor(context).cuda()
        else:
            context = torch.Tensor(context)

        # Estimate the FiLM parameters using a FiLM generator from the contioning metadata
        film_params, new_w_shared = self.generator(context, w_shared)

        # FiLM applies a different affine transformation to each channel,
        # consistent accross spatial locations
        film_params = film_params.unsqueeze(-1).unsqueeze(-1)
        film_params = film_params.repeat(1, 1, self.height, self.width)

        self.gammas = film_params[:, :self.feature_size, :, :]
        self.betas = film_params[:, self.feature_size:, :, :]

        # Apply the linear modulation
        output = self.gammas * feature_maps + self.betas

        return output, new_w_shared


class HeMISUnet(Module):
    """A U-Net model inspired by HeMIS to deal with missing modalities.
        1) It has as many encoders as modalities but only one decoder.
        2) Skip connections are the concatenations of the means and var of all encoders skip connections

        Param:
        Modalities: list of all the possible modalities. ['T1', 'T2', 'T2S', 'F']

        see also::
        Havaei, M., Guizard, N., Chapados, N., Bengio, Y.:
        Hemis: Hetero-modal image segmentation.
        ArXiv link: https://arxiv.org/abs/1607.05194
        ---
        Reuben Dorent and Samuel Joutard and Marc Modat and Sébastien Ourselin and Tom Vercauteren
        Hetero-Modal Variational Encoder-Decoder for Joint Modality Completion and Segmentation
        ArXiv link: https://arxiv.org/abs/1907.11150
        """

    def __init__(self, modalities, out_channel= 1, depth=3, drop_rate=0.4, bn_momentum=0.1):
        super(HeMISUnet, self).__init__()
        self.film_layers = [0] * (2 * depth + 2)
        self.depth = depth
        self.modalities = modalities
        
        # Encoder path
        self.Encoder_mod = nn.ModuleDict(
            [['Encoder_{}'.format(Mod), Encoder(1, depth, film_layers=self.film_layers, drop_rate=drop_rate,
                                                bn_momentum=bn_momentum)] for Mod in self.modalities])


        # Decoder path
<<<<<<< HEAD
        self.decoder = Decoder(1, depth, film_layers=self.film_layers, drop_rate=drop_rate,
                               bn_momentum=bn_momentum, hemis=True)

=======
        self.decoder = Decoder(out_channel, depth, film_layers=self.film_layers, drop_rate=drop_rate,
                               bn_momentum=bn_momentum, hemis=True)
>>>>>>> d508c58f

    def forward(self, x_mods, indexes_mod):
        """"
            X is  list like X = [x_T1, x_T2, x_T2S, x_F]
            indexes_mod: list of arrays like [[1, 1, 1], [1, 1, 0], [1, 0, 1], [1, 1, 0]]
            N.B. len(list) = number of modalities.
            len(list[i]) = Batch size
        """

        features_mod = [[] for _ in range(self.depth + 1)]

        # Down-sampling
        for i, Mod in enumerate(self.modalities):
            features, _ = self.Encoder_mod['Encoder_{}'.format(Mod)](x_mods[i])

            for j in range(self.depth + 1):
                features_mod[j].append(features[j].unsqueeze(0))

        # Abstraction
        for j in range(self.depth + 1):
            features_cat = torch.cat(features_mod[j], 0).transpose(0, 1)

            features_mod[j] = torch.cat([torch.cat([features_cat[i][indexes_mod[i]].squeeze(1).mean(0),
                                                    features_cat[i][indexes_mod[i]].squeeze(1).var(0)], 0).unsqueeze(0)
                                         for i in range(len(indexes_mod))], 0)

        # Up-sampling
        preds = self.decoder(features_mod)

        return preds


class UNet3D(nn.Module):
    """
    Code from the following repository:
    https://github.com/pykao/Modified-3D-UNet-Pytorch
    The main differences with the original UNet resides in the use of LeakyReLU instead of ReLU, InstanceNormalisation
    instead of BatchNorm due to small batch size in 3D and the addition of segmentation layers in the decoder.

    If attention=True, attention gates are added in the decoder to help focus attention on important features for a
    given task. Code related to the attentions gates is inspired from:
    https://github.com/ozan-oktay/Attention-Gated-Networks
    """

    def __init__(self, in_channels, n_classes, base_n_filter=32, attention=False):
        super(UNet3D, self).__init__()
        self.in_channels = in_channels
        self.n_classes = n_classes
        self.base_n_filter = base_n_filter
        self.attention = attention

        self.lrelu = nn.LeakyReLU()
        self.dropout3d = nn.Dropout3d(p=0.6)
        self.upsacle = nn.Upsample(scale_factor=2, mode='nearest')
        self.softmax = nn.Softmax(dim=1)

        # Level 1 context pathway
        self.conv3d_c1_1 = nn.Conv3d(
            self.in_channels, self.base_n_filter,
            kernel_size=3, stride=1, padding=1, bias=False
        )
        self.conv3d_c1_2 = nn.Conv3d(
            self.base_n_filter, self.base_n_filter,
            kernel_size=3, stride=1, padding=1, bias=False
        )
        self.lrelu_conv_c1 = self.lrelu_conv(
            self.base_n_filter, self.base_n_filter)
        self.inorm3d_c1 = nn.InstanceNorm3d(self.base_n_filter)

        # Level 2 context pathway
        self.conv3d_c2 = nn.Conv3d(
            self.base_n_filter, self.base_n_filter * 2,
            kernel_size=3, stride=2, padding=1, bias=False
        )
        self.norm_lrelu_conv_c2 = self.norm_lrelu_conv(
            self.base_n_filter * 2, self.base_n_filter * 2)
        self.inorm3d_c2 = nn.InstanceNorm3d(self.base_n_filter * 2)

        # Level 3 context pathway
        self.conv3d_c3 = nn.Conv3d(
            self.base_n_filter * 2, self.base_n_filter * 4,
            kernel_size=3, stride=2, padding=1, bias=False
        )
        self.norm_lrelu_conv_c3 = self.norm_lrelu_conv(
            self.base_n_filter * 4, self.base_n_filter * 4)
        self.inorm3d_c3 = nn.InstanceNorm3d(self.base_n_filter * 4)

        # Level 4 context pathway
        self.conv3d_c4 = nn.Conv3d(
            self.base_n_filter * 4, self.base_n_filter * 8,
            kernel_size=3, stride=2, padding=1, bias=False
        )
        self.norm_lrelu_conv_c4 = self.norm_lrelu_conv(
            self.base_n_filter * 8, self.base_n_filter * 8)
        self.inorm3d_c4 = nn.InstanceNorm3d(self.base_n_filter * 8)

        # Level 5 context pathway, level 0 localization pathway
        self.conv3d_c5 = nn.Conv3d(
            self.base_n_filter * 8, self.base_n_filter * 16,
            kernel_size=3, stride=2, padding=1, bias=False
        )
        self.norm_lrelu_conv_c5 = self.norm_lrelu_conv(
            self.base_n_filter * 16, self.base_n_filter * 16)

        self.norm_lrelu_upscale_conv_norm_lrelu_l0 = \
            self.norm_lrelu_upscale_conv_norm_lrelu(
                self.base_n_filter * 16, self.base_n_filter * 8)

        self.conv3d_l0 = nn.Conv3d(
            self.base_n_filter * 8, self.base_n_filter * 8,
            kernel_size=1, stride=1, padding=0, bias=False
        )
        self.inorm3d_l0 = nn.InstanceNorm3d(self.base_n_filter * 8)

        # Attention UNet
        if self.attention:
            self.gating = UnetGridGatingSignal3(self.base_n_filter * 16, self.base_n_filter * 8, kernel_size=(1, 1, 1),
                                                is_batchnorm=True)

            # attention blocks
            self.attentionblock2 = GridAttentionBlockND(in_channels=self.base_n_filter * 2,
                                                        gating_channels=self.base_n_filter * 8,
                                                        inter_channels=self.base_n_filter * 2,
                                                        sub_sample_factor=(2, 2, 2),
                                                        )
            self.attentionblock3 = GridAttentionBlockND(in_channels=self.base_n_filter * 4,
                                                        gating_channels=self.base_n_filter * 8,
                                                        inter_channels=self.base_n_filter * 4,
                                                        sub_sample_factor=(2, 2, 2),
                                                        )
            self.attentionblock4 = GridAttentionBlockND(in_channels=self.base_n_filter * 8,
                                                        gating_channels=self.base_n_filter * 8,
                                                        inter_channels=self.base_n_filter * 8,
                                                        sub_sample_factor=(2, 2, 2),
                                                        )
            self.inorm3d_l0 = nn.InstanceNorm3d(self.base_n_filter * 16)

        # Level 1 localization pathway
        self.conv_norm_lrelu_l1 = self.conv_norm_lrelu(
            self.base_n_filter * 16, self.base_n_filter * 16)
        self.conv3d_l1 = nn.Conv3d(
            self.base_n_filter * 16, self.base_n_filter * 8,
            kernel_size=1, stride=1, padding=0, bias=False
        )
        self.norm_lrelu_upscale_conv_norm_lrelu_l1 = \
            self.norm_lrelu_upscale_conv_norm_lrelu(
                self.base_n_filter * 8, self.base_n_filter * 4)

        # Level 2 localization pathway
        self.conv_norm_lrelu_l2 = self.conv_norm_lrelu(
            self.base_n_filter * 8, self.base_n_filter * 8)
        self.conv3d_l2 = nn.Conv3d(
            self.base_n_filter * 8, self.base_n_filter * 4,
            kernel_size=1, stride=1, padding=0, bias=False
        )
        self.norm_lrelu_upscale_conv_norm_lrelu_l2 = \
            self.norm_lrelu_upscale_conv_norm_lrelu(
                self.base_n_filter * 4, self.base_n_filter * 2)

        # Level 3 localization pathway
        self.conv_norm_lrelu_l3 = self.conv_norm_lrelu(
            self.base_n_filter * 4, self.base_n_filter * 4)
        self.conv3d_l3 = nn.Conv3d(
            self.base_n_filter * 4, self.base_n_filter * 2,
            kernel_size=1, stride=1, padding=0, bias=False
        )
        self.norm_lrelu_upscale_conv_norm_lrelu_l3 = \
            self.norm_lrelu_upscale_conv_norm_lrelu(
                self.base_n_filter * 2, self.base_n_filter)

        # Level 4 localization pathway
        self.conv_norm_lrelu_l4 = self.conv_norm_lrelu(
            self.base_n_filter * 2, self.base_n_filter * 2)
        self.conv3d_l4 = nn.Conv3d(
            self.base_n_filter * 2, self.n_classes,
            kernel_size=1, stride=1, padding=0, bias=False
        )

        self.ds2_1x1_conv3d = nn.Conv3d(
            self.base_n_filter * 8, self.n_classes,
            kernel_size=1, stride=1, padding=0, bias=False
        )
        self.ds3_1x1_conv3d = nn.Conv3d(
            self.base_n_filter * 4, self.n_classes,
            kernel_size=1, stride=1, padding=0, bias=False
        )

    def conv_norm_lrelu(self, feat_in, feat_out):
        return nn.Sequential(
            nn.Conv3d(feat_in, feat_out, kernel_size=3,
                      stride=1, padding=1, bias=False),
            nn.InstanceNorm3d(feat_out),
            nn.LeakyReLU())

    def norm_lrelu_conv(self, feat_in, feat_out):
        return nn.Sequential(
            nn.InstanceNorm3d(feat_in),
            nn.LeakyReLU(),
            nn.Conv3d(feat_in, feat_out,
                      kernel_size=3, stride=1, padding=1, bias=False))

    def lrelu_conv(self, feat_in, feat_out):
        return nn.Sequential(
            nn.LeakyReLU(),
            nn.Conv3d(feat_in, feat_out,
                      kernel_size=3, stride=1, padding=1, bias=False))

    def norm_lrelu_upscale_conv_norm_lrelu(self, feat_in, feat_out):
        return nn.Sequential(
            nn.InstanceNorm3d(feat_in),
            nn.LeakyReLU(),
            nn.Upsample(scale_factor=2, mode='nearest'),
            # should be feat_in*2 or feat_in
            nn.Conv3d(feat_in, feat_out, kernel_size=3,
                      stride=1, padding=1, bias=False),
            nn.InstanceNorm3d(feat_out),
            nn.LeakyReLU())

    def forward(self, x):
        #  Level 1 context pathway
        out = self.conv3d_c1_1(x)
        residual_1 = out
        out = self.lrelu(out)
        out = self.conv3d_c1_2(out)
        out = self.dropout3d(out)
        out = self.lrelu_conv_c1(out)
        # Element Wise Summation
        out += residual_1
        context_1 = self.lrelu(out)
        out = self.inorm3d_c1(out)
        out = self.lrelu(out)

        # Level 2 context pathway
        out = self.conv3d_c2(out)
        residual_2 = out
        out = self.norm_lrelu_conv_c2(out)
        out = self.dropout3d(out)
        out = self.norm_lrelu_conv_c2(out)
        out += residual_2
        out = self.inorm3d_c2(out)
        out = self.lrelu(out)
        context_2 = out

        # Level 3 context pathway
        out = self.conv3d_c3(out)
        residual_3 = out
        out = self.norm_lrelu_conv_c3(out)
        out = self.dropout3d(out)
        out = self.norm_lrelu_conv_c3(out)
        out += residual_3
        out = self.inorm3d_c3(out)
        out = self.lrelu(out)
        context_3 = out

        # Level 4 context pathway
        out = self.conv3d_c4(out)
        residual_4 = out
        out = self.norm_lrelu_conv_c4(out)
        out = self.dropout3d(out)
        out = self.norm_lrelu_conv_c4(out)
        out += residual_4
        out = self.inorm3d_c4(out)
        out = self.lrelu(out)
        context_4 = out

        # Level 5
        out = self.conv3d_c5(out)
        residual_5 = out
        out = self.norm_lrelu_conv_c5(out)
        out = self.dropout3d(out)
        out = self.norm_lrelu_conv_c5(out)
        out += residual_5

        if self.attention:
            out = self.inorm3d_l0(out)
            out = self.lrelu(out)

            gating = self.gating(out)
            context_4, att4 = self.attentionblock4(context_4, gating)
            context_3, att3 = self.attentionblock3(context_3, gating)
            context_2, att2 = self.attentionblock2(context_2, gating)

        out = self.norm_lrelu_upscale_conv_norm_lrelu_l0(out)

        out = self.conv3d_l0(out)
        out = self.inorm3d_l0(out)
        out = self.lrelu(out)

        # Level 1 localization pathway
        out = torch.cat([out, context_4], dim=1)
        out = self.conv_norm_lrelu_l1(out)
        out = self.conv3d_l1(out)
        out = self.norm_lrelu_upscale_conv_norm_lrelu_l1(out)

        # Level 2 localization pathway
        out = torch.cat([out, context_3], dim=1)
        out = self.conv_norm_lrelu_l2(out)
        ds2 = out
        out = self.conv3d_l2(out)
        out = self.norm_lrelu_upscale_conv_norm_lrelu_l2(out)

        # Level 3 localization pathway
        out = torch.cat([out, context_2], dim=1)
        out = self.conv_norm_lrelu_l3(out)
        ds3 = out
        out = self.conv3d_l3(out)
        out = self.norm_lrelu_upscale_conv_norm_lrelu_l3(out)

        # Level 4 localization pathway
        out = torch.cat([context_1, out], dim=1)
        out = self.conv_norm_lrelu_l4(out)
        out_pred = self.conv3d_l4(out)

        ds2_1x1_conv = self.ds2_1x1_conv3d(ds2)
        ds1_ds2_sum_upscale = self.upsacle(ds2_1x1_conv)
        ds3_1x1_conv = self.ds3_1x1_conv3d(ds3)
        ds1_ds2_sum_upscale_ds3_sum = ds1_ds2_sum_upscale + ds3_1x1_conv
        ds1_ds2_sum_upscale_ds3_sum_upscale = self.upsacle(
            ds1_ds2_sum_upscale_ds3_sum)

        out = out_pred + ds1_ds2_sum_upscale_ds3_sum_upscale
        seg_layer = out
        if self.n_classes > 1:
            out = self.softmax(out)
            # Remove background class
            out = out[:, 1:, ]
        else:
            out = torch.sigmoid(seg_layer)
        return out

# Specific toAttention UNet
class GridAttentionBlockND(nn.Module):
    def __init__(self, in_channels, gating_channels, inter_channels=None, dimension=3,
                 sub_sample_factor=(2, 2, 2)):
        super(GridAttentionBlockND, self).__init__()

        assert dimension in [2, 3]

        # Downsampling rate for the input featuremap
        if isinstance(sub_sample_factor, tuple):
            self.sub_sample_factor = sub_sample_factor
        elif isinstance(sub_sample_factor, list):
            self.sub_sample_factor = tuple(sub_sample_factor)
        else:
            self.sub_sample_factor = tuple([sub_sample_factor]) * dimension

        # Default parameter set
        self.dimension = dimension
        self.sub_sample_kernel_size = self.sub_sample_factor

        # Number of channels (pixel dimensions)
        self.in_channels = in_channels
        self.gating_channels = gating_channels
        self.inter_channels = inter_channels

        if self.inter_channels is None:
            self.inter_channels = in_channels // 2
            if self.inter_channels == 0:
                self.inter_channels = 1

        if dimension == 3:
            conv_nd = nn.Conv3d
            bn = nn.BatchNorm3d
            self.upsample_mode = 'trilinear'
        elif dimension == 2:
            conv_nd = nn.Conv2d
            bn = nn.BatchNorm2d
            self.upsample_mode = 'bilinear'
        else:
            raise NotImplemented

        # Output transform
        self.W = nn.Sequential(
            conv_nd(in_channels=self.in_channels, out_channels=self.in_channels, kernel_size=1, stride=1, padding=0),
            bn(self.in_channels),
        )

        # Theta^T * x_ij + Phi^T * gating_signal + bias
        self.theta = conv_nd(in_channels=self.in_channels, out_channels=self.inter_channels,
                             kernel_size=self.sub_sample_kernel_size, stride=self.sub_sample_factor, padding=0,
                             bias=False)
        self.phi = conv_nd(in_channels=self.gating_channels, out_channels=self.inter_channels,
                           kernel_size=1, stride=1, padding=0, bias=True)
        self.psi = conv_nd(in_channels=self.inter_channels, out_channels=1, kernel_size=1, stride=1, padding=0,
                           bias=True)

        # Initialise weights
        for m in self.children():
            m.apply(weights_init_kaiming)

        # Define the operation
        self.operation_function = self._concatenation

    def forward(self, x, g):
        '''
        :param x: (b, c, t, h, w)
        :param g: (b, g_d)
        :return:
        '''

        output = self.operation_function(x, g)
        return output

    def _concatenation(self, x, g):
        input_size = x.size()
        batch_size = input_size[0]
        assert batch_size == g.size(0)

        # theta => (b, c, t, h, w) -> (b, i_c, t, h, w) -> (b, i_c, thw)
        # phi   => (b, g_d) -> (b, i_c)
        theta_x = self.theta(x)
        theta_x_size = theta_x.size()

        # g (b, c, t', h', w') -> phi_g (b, i_c, t', h', w')
        #  Relu(theta_x + phi_g + bias) -> f = (b, i_c, thw) -> (b, i_c, t/s1, h/s2, w/s3)
        phi_g = F.interpolate(self.phi(g), size=theta_x_size[2:], mode=self.upsample_mode, align_corners=True)
        f = F.relu(theta_x + phi_g, inplace=True)

        #  psi^T * f -> (b, psi_i_c, t/s1, h/s2, w/s3)
        sigm_psi_f = torch.sigmoid(self.psi(f))

        # upsample the attentions and multiply
        sigm_psi_f = F.interpolate(sigm_psi_f, size=input_size[2:], mode=self.upsample_mode, align_corners=True)
        y = sigm_psi_f.expand_as(x) * x
        W_y = self.W(y)

        return W_y, sigm_psi_f

def weights_init_kaiming(m):
    classname = m.__class__.__name__
    if classname.find('Conv') != -1:
        init.kaiming_normal_(m.weight.data, a=0, mode='fan_in')
    elif classname.find('Linear') != -1:
        init.kaiming_normal_(m.weight.data, a=0, mode='fan_in')
    elif classname.find('BatchNorm') != -1:
        init.normal_(m.weight.data, 1.0, 0.02)
        init.constant_(m.bias.data, 0.0)


class UnetGridGatingSignal3(nn.Module):
    """
    Operation to extract important features for a specific task using 1x1x1 convolution (Gating) which is used in the
    attention blocks.
    """
    def __init__(self, in_size, out_size, kernel_size=(1, 1, 1), is_batchnorm=True):
        super(UnetGridGatingSignal3, self).__init__()

        if is_batchnorm:
            self.conv1 = nn.Sequential(nn.Conv3d(in_size, out_size, kernel_size, (1, 1, 1), (0, 0, 0)),
                                       nn.BatchNorm3d(out_size),
                                       nn.ReLU(inplace=True),
                                       )
        else:
            self.conv1 = nn.Sequential(nn.Conv3d(in_size, out_size, kernel_size, (1, 1, 1), (0, 0, 0)),
                                       nn.ReLU(inplace=True),
                                       )

        # initialise the blocks
        for m in self.children():
            weights_init_kaiming(m)

    def forward(self, inputs):
        outputs = self.conv1(inputs)
        return outputs<|MERGE_RESOLUTION|>--- conflicted
+++ resolved
@@ -297,16 +297,10 @@
             [['Encoder_{}'.format(Mod), Encoder(1, depth, film_layers=self.film_layers, drop_rate=drop_rate,
                                                 bn_momentum=bn_momentum)] for Mod in self.modalities])
 
-
         # Decoder path
-<<<<<<< HEAD
-        self.decoder = Decoder(1, depth, film_layers=self.film_layers, drop_rate=drop_rate,
-                               bn_momentum=bn_momentum, hemis=True)
-
-=======
         self.decoder = Decoder(out_channel, depth, film_layers=self.film_layers, drop_rate=drop_rate,
                                bn_momentum=bn_momentum, hemis=True)
->>>>>>> d508c58f
+
 
     def forward(self, x_mods, indexes_mod):
         """"
