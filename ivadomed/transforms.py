import functools
import math
import numbers
import random
<<<<<<< HEAD
import numpy as np
import os
import json
from PIL import Image
=======
>>>>>>> 5ff70447

import numpy as np
import torch
from scipy.ndimage import rotate, shift
from scipy.ndimage import zoom
from scipy.ndimage.filters import gaussian_filter
from scipy.ndimage.interpolation import map_coordinates
from scipy.ndimage.measurements import label, center_of_mass
from scipy.ndimage.morphology import binary_dilation, binary_fill_holes, binary_closing
from skimage.exposure import equalize_adapthist
from torchvision import transforms as torchvision_transforms


def multichannel_capable(wrapped):
    @functools.wraps(wrapped)
    def wrapper(self, sample, metadata):
        if isinstance(sample, list):
            list_data, list_metadata = [], []
            for s_cur, m_cur in zip(sample, metadata):
                # Run function for each sample of the list
                data_cur, metadata_cur = wrapped(self, s_cur, m_cur)
                list_data.append(data_cur)
                list_metadata.append(metadata_cur)
            return list_data, list_metadata
        # If sample is None, then return a pair (None, None)
        if sample is None:
            return None, None
        else:
            return wrapped(self, sample, metadata)

    return wrapper


def two_dim_compatible(wrapped):
    @functools.wraps(wrapped)
    def wrapper(self, sample, metadata):
        # Check if sample is 2D
        if len(sample.shape) == 2:
            # Add one dimension
            sample = np.expand_dims(sample, axis=-1)
            # Run transform
            result_sample, result_metadata = wrapped(self, sample, metadata)
            # Remove last dimension
            return np.squeeze(result_sample, axis=-1), result_metadata
        else:
            return wrapped(self, sample, metadata)

    return wrapper


class ImedTransform(object):

    def __call__(self, sample, metadata=None):
        raise NotImplementedError("You need to implement the transform() method.")

    def undo_transform(self, sample, metadata=None):
        raise NotImplementedError("You need to implement the undo_transform() method.")


class Compose(object):
    """Composes transforms together.

    Composes transforms together and split between images, GT and ROI.

    self.transform is a dict:
        - keys: "im", "gt" and "roi"
        - values torchvision_transform.Compose objects.

    Attributes:
        dict_transforms (dictionary): Dictionary where the keys are the transform names
            and the value their parameters.
        requires_undo (bool): If True, does not include transforms which do not have an undo_transform
            implemented yet.
    """

    def __init__(self, dict_transforms, requires_undo=False):
        list_tr_im, list_tr_gt, list_tr_roi = [], [], []
        for transform in dict_transforms.keys():
            parameters = dict_transforms[transform]

            # Get list of data type
            if "applied_to" in parameters:
                list_applied_to = parameters["applied_to"]
                del parameters['applied_to']
            else:
                list_applied_to = ["im", "gt", "roi"]

            # call transform
            if transform in globals():
                transform_obj = globals()[transform](**parameters)
            else:
                print('ERROR: {} transform is not available in your ivadomed package. '
                      'Please check its compatibility with your model json file.'.format(transform))
                exit()

            # check if undo_transform method is implemented
            if requires_undo:
                if not hasattr(transform_obj, 'undo_transform'):
                    print('{} transform not included since no undo_transform available for it.'.format(transform))
                    continue

            if "im" in list_applied_to:
                list_tr_im.append(transform_obj)
            if "roi" in list_applied_to:
                list_tr_roi.append(transform_obj)
            if "gt" in list_applied_to:
                list_tr_gt.append(transform_obj)

        self.transform = {
            "im": torchvision_transforms.Compose(list_tr_im),
            "gt": torchvision_transforms.Compose(list_tr_gt),
            "roi": torchvision_transforms.Compose(list_tr_roi)}

    def __call__(self, sample, metadata, data_type='im'):
        if self.transform[data_type] is None or len(metadata) == 0:
            # In case self.transform[data_type] is None
            return None, None
        else:
            for tr in self.transform[data_type].transforms:
                sample, metadata = tr(sample, metadata)
            return sample, metadata


class UndoCompose(object):
    def __init__(self, compose):
        self.transforms = compose

    def __call__(self, sample, metadata, data_type='gt'):
        if self.transforms.transform[data_type] is None:
            # In case self.transforms.transform[data_type] is None
            return None, None
        else:
            for tr in self.transforms.transform[data_type].transforms[::-1]:
                sample, metadata = tr.undo_transform(sample, metadata)
            return sample, metadata


class UndoTransform(object):
    def __init__(self, transform):
        self.transform = transform

    def __call__(self, sample):
        return self.transform.undo_transform(sample)


class NumpyToTensor(ImedTransform):
    """Converts numpy array to tensor object."""

    def undo_transform(self, sample, metadata=None):
        return list(sample.numpy()), metadata

    def __call__(self, sample, metadata=None):
        sample = np.array(sample)
        # Use np.ascontiguousarray to avoid axes permutations issues
        arr_contig = np.ascontiguousarray(sample, dtype=sample.dtype)
        return torch.from_numpy(arr_contig), metadata


class Resample(ImedTransform):
    """
    Resample image to a given resolution.

    Args:
        hspace (float): Resolution along the first axis, in mm.
        wspace (float): Resolution along the second axis, in mm.
        dspace (float): Resolution along the third axis, in mm.
        interpolation_order (int): Order of spline interpolation. Set to 0 for label data. Default=2.
    """

    def __init__(self, hspace, wspace, dspace=1.):
        self.hspace = hspace
        self.wspace = wspace
        self.dspace = dspace

    @multichannel_capable
    @two_dim_compatible
    def undo_transform(self, sample, metadata=None):
        assert "data_shape" in metadata
        is_2d = sample.shape[-1] == 1

        # Get params
        original_shape = metadata["data_shape"]
        current_shape = sample.shape
        params_undo = [x / y for x, y in zip(original_shape, current_shape)]
        if is_2d:
            params_undo[-1] = 1.0

        # Undo resampling
        data_out = zoom(sample,
                        zoom=params_undo,
                        order=0 if metadata['data_type'] == 'gt' else 2)

        # Data type
        data_out = data_out.astype(sample.dtype)

        return data_out, metadata

    @multichannel_capable
    @two_dim_compatible
    def __call__(self, sample, metadata=None):
        # Get params
        # Voxel dimension in mm
        is_2d = sample.shape[-1] == 1
        zooms = list(metadata["zooms"])

        if len(zooms) == 2:
            zooms += [1.0]

        hfactor = zooms[0] / self.hspace
        wfactor = zooms[1] / self.wspace
        dfactor = zooms[2] / self.dspace
        params_resample = (hfactor, wfactor, dfactor) if not is_2d else (hfactor, wfactor, 1.0)

        # Run resampling
        data_out = zoom(sample,
                        zoom=params_resample,
                        order=0 if metadata['data_type'] == 'gt' else 2)

        # Data type
        data_out = data_out.astype(sample.dtype)

        return data_out, metadata


class NormalizeInstance(ImedTransform):
    """Normalize a tensor or an array image with mean and standard deviation estimated
    from the sample itself.
    """

    @multichannel_capable
    def __call__(self, sample, metadata=None):
        data_out = (sample - sample.mean()) / sample.std()
        return data_out, metadata


class CroppableArray(np.ndarray):
    """Adapted From: https://stackoverflow.com/a/41155020/13306686"""

    def __getitem__(self, item):
        all_in_slices = []
        pad = []
        for dim in range(self.ndim):
            # If the slice has no length then it's a single argument.
            # If it's just an integer then we just return, this is
            # needed for the representation to work properly
            # If it's not then create a list containing None-slices
            # for dim>=1 and continue down the loop
            try:
                len(item)
            except TypeError:
                if isinstance(item, int):
                    return super().__getitem__(item)
                newitem = [slice(None)] * self.ndim
                newitem[0] = item
                item = newitem
            # We're out of items, just append noop slices
            if dim >= len(item):
                all_in_slices.append(slice(0, self.shape[dim]))
                pad.append((0, 0))
            # We're dealing with an integer (no padding even if it's
            # out of bounds)
            if isinstance(item[dim], int):
                all_in_slices.append(slice(item[dim], item[dim] + 1))
                pad.append((0, 0))
            # Dealing with a slice, here it get's complicated, we need
            # to correctly deal with None start/stop as well as with
            # out-of-bound values and correct padding
            elif isinstance(item[dim], slice):
                # Placeholders for values
                start, stop = 0, self.shape[dim]
                this_pad = [0, 0]
                if item[dim].start is None:
                    start = 0
                else:
                    if item[dim].start < 0:
                        this_pad[0] = -item[dim].start
                        start = 0
                    else:
                        start = item[dim].start
                if item[dim].stop is None:
                    stop = self.shape[dim]
                else:
                    if item[dim].stop > self.shape[dim]:
                        this_pad[1] = item[dim].stop - self.shape[dim]
                        stop = self.shape[dim]
                    else:
                        stop = item[dim].stop
                all_in_slices.append(slice(start, stop))
                pad.append(tuple(this_pad))

        # Let numpy deal with slicing
        ret = super().__getitem__(tuple(all_in_slices))
        # and padding
        ret = np.pad(ret, tuple(pad), mode='constant', constant_values=0)

        return ret


class Crop(ImedTransform):
    def __init__(self, size):
        self.size = size if len(size) == 3 else size + [0]

    @staticmethod
    def _adjust_padding(npad, sample):
        npad_out_tuple = []
        for idx_dim, tuple_pad in enumerate(npad):
            pad_start, pad_end = tuple_pad
            if pad_start < 0 or pad_end < 0:
                # Move axis of interest
                sample_reorient = np.swapaxes(sample, 0, idx_dim)
                # Adjust pad and crop
                if pad_start < 0 and pad_end < 0:
                    sample_crop = sample_reorient[abs(pad_start):pad_end, ]
                    pad_end, pad_start = 0, 0
                elif pad_start < 0:
                    sample_crop = sample_reorient[abs(pad_start):, ]
                    pad_start = 0
                else:  # i.e. pad_end < 0:
                    sample_crop = sample_reorient[:pad_end, ]
                    pad_end = 0
                # Reorient
                sample = np.swapaxes(sample_crop, 0, idx_dim)

            npad_out_tuple.append((pad_start, pad_end))

        return npad_out_tuple, sample

    @multichannel_capable
    def __call__(self, sample, metadata):
        # Get params
        is_2d = sample.shape[-1] == 1
        th, tw, td = self.size
        fh, fw, fd, h, w, d = metadata['crop_params']

        # Crop data
        # Note we use here CroppableArray in order to deal with "out of boundaries" crop
        # e.g. if fh is negative or fh+th out of bounds, then it will pad
        if is_2d:
            data_out = sample.view(CroppableArray)[fh:fh + th, fw:fw + tw, :]
        else:
            data_out = sample.view(CroppableArray)[fh:fh + th, fw:fw + tw, fd:fd + td]

        return data_out, metadata

    @multichannel_capable
    @two_dim_compatible
    def undo_transform(self, sample, metadata=None):
        # Get crop params
        is_2d = sample.shape[-1] == 1
        th, tw, td = self.size
        fh, fw, fd, h, w, d = metadata["crop_params"]

        # Compute params to undo transform
        pad_left = fw
        pad_right = w - pad_left - tw
        pad_top = fh
        pad_bottom = h - pad_top - th
        pad_front = fd if not is_2d else 0
        pad_back = d - pad_front - td if not is_2d else 0
        npad = [(pad_top, pad_bottom), (pad_left, pad_right), (pad_front, pad_back)]

        # Check and adjust npad if needed, i.e. if crop out of boundaries
        npad_adj, sample_adj = self._adjust_padding(npad, sample.copy())

        # Apply padding
        data_out = np.pad(sample_adj,
                          npad_adj,
                          mode='constant',
                          constant_values=0).astype(sample.dtype)

        return data_out, metadata


class CenterCrop(Crop):
    """Make a centered crop of a specified size."""

    @multichannel_capable
    @two_dim_compatible
    def __call__(self, sample, metadata=None):
        # Crop parameters
        th, tw, td = self.size
        h, w, d = sample.shape
        fh = int(round((h - th) / 2.))
        fw = int(round((w - tw) / 2.))
        fd = int(round((d - td) / 2.))
        params = (fh, fw, fd, h, w, d)
        metadata['crop_params'] = params

        # Call base method
        return super().__call__(sample, metadata)


class ROICrop(Crop):
    """Make a crop of a specified size around a ROI."""

    @multichannel_capable
    @two_dim_compatible
    def __call__(self, sample, metadata=None):
        # If crop_params are not in metadata,
        # then we are here dealing with ROI data to determine crop params
        if 'crop_params' not in metadata:
            # Compute center of mass of the ROI
            h_roi, w_roi, d_roi = center_of_mass(sample.astype(np.int))
            h_roi, w_roi, d_roi = int(round(h_roi)), int(round(w_roi)), int(round(d_roi))
            th, tw, td = self.size
            th_half, tw_half, td_half = int(round(th / 2.)), int(round(tw / 2.)), int(round(td / 2.))

            # compute top left corner of the crop area
            fh = h_roi - th_half
            fw = w_roi - tw_half
            fd = d_roi - td_half

            # Crop params
            h, w, d = sample.shape
            params = (fh, fw, fd, h, w, d)
            metadata['crop_params'] = params

        # Call base method
        return super().__call__(sample, metadata)


class DilateGT(ImedTransform):
    """Randomly dilate a tensor ground-truth.
    :param dilation_factor: float, controls the number of dilation iterations.
                            For each individual lesion, the number of dilation iterations is computed as follows:
                                nb_it = int(round(dilation_factor * sqrt(lesion_area)))
                            If dilation_factor <= 0, then no dilation will be perfomed.
    """

    def __init__(self, dilation_factor):
        self.dil_factor = dilation_factor

    @staticmethod
    def dilate_lesion(arr_bin, arr_soft, label_values):
        for lb in label_values:
            # binary dilation with 1 iteration
            arr_dilated = binary_dilation(arr_bin, iterations=1)

            # isolate new voxels, i.e. the ones from the dilation
            new_voxels = np.logical_xor(arr_dilated, arr_bin).astype(np.int)

            # assign a soft value (]0, 1[) to the new voxels
            soft_new_voxels = lb * new_voxels

            # add the new voxels to the input mask
            arr_soft += soft_new_voxels
            arr_bin = (arr_soft > 0).astype(np.int)

        return arr_bin, arr_soft

    def dilate_arr(self, arr, dil_factor):
        # identify each object
        arr_labeled, lb_nb = label(arr.astype(np.int))

        # loop across each object
        arr_bin_lst, arr_soft_lst = [], []
        for obj_idx in range(1, lb_nb + 1):
            arr_bin_obj = (arr_labeled == obj_idx).astype(np.int)
            arr_soft_obj = np.copy(arr_bin_obj).astype(np.float)
            # compute the number of dilation iterations depending on the size of the lesion
            nb_it = int(round(dil_factor * math.sqrt(arr_bin_obj.sum())))
            # values of the voxels added to the input mask
            soft_label_values = [x / (nb_it + 1) for x in range(nb_it, 0, -1)]
            # dilate lesion
            arr_bin_dil, arr_soft_dil = self.dilate_lesion(arr_bin_obj, arr_soft_obj, soft_label_values)
            arr_bin_lst.append(arr_bin_dil)
            arr_soft_lst.append(arr_soft_dil)

        # sum dilated objects
        arr_bin_idx = np.sum(np.array(arr_bin_lst), axis=0)
        arr_soft_idx = np.sum(np.array(arr_soft_lst), axis=0)
        # clip values in case dilated voxels overlap
        arr_bin_clip, arr_soft_clip = np.clip(arr_bin_idx, 0, 1), np.clip(arr_soft_idx, 0.0, 1.0)

        return arr_soft_clip.astype(np.float), arr_bin_clip.astype(np.int)

    @staticmethod
    def random_holes(arr_in, arr_soft, arr_bin):
        arr_soft_out = np.copy(arr_soft)

        # coordinates of the new voxels, i.e. the ones from the dilation
        new_voxels_xx, new_voxels_yy, new_voxels_zz = np.where(np.logical_xor(arr_bin, arr_in))
        nb_new_voxels = new_voxels_xx.shape[0]

        # ratio of voxels added to the input mask from the dilated mask
        new_voxel_ratio = random.random()
        # randomly select new voxel indexes to remove
        idx_to_remove = random.sample(range(nb_new_voxels),
                                      int(round(nb_new_voxels * (1 - new_voxel_ratio))))

        # set to zero the here-above randomly selected new voxels
        arr_soft_out[new_voxels_xx[idx_to_remove],
                     new_voxels_yy[idx_to_remove],
                     new_voxels_zz[idx_to_remove]] = 0.0
        arr_bin_out = (arr_soft_out > 0).astype(np.int)

        return arr_soft_out, arr_bin_out

    @staticmethod
    def post_processing(arr_in, arr_soft, arr_bin, arr_dil):
        # remove new object that are not connected to the input mask
        arr_labeled, lb_nb = label(arr_bin)

        connected_to_in = arr_labeled * arr_in
        for lb in range(1, lb_nb + 1):
            if np.sum(connected_to_in == lb) == 0:
                arr_soft[arr_labeled == lb] = 0

        struct = np.ones((3, 3, 1) if arr_soft.shape[2] == 1 else (3, 3, 3))
        # binary closing
        arr_bin_closed = binary_closing((arr_soft > 0).astype(np.int), structure=struct)
        # fill binary holes
        arr_bin_filled = binary_fill_holes(arr_bin_closed)

        # recover the soft-value assigned to the filled-holes
        arr_soft_out = arr_bin_filled * arr_dil

        return arr_soft_out

    @multichannel_capable
    @two_dim_compatible
    def __call__(self, sample, metadata=None):
        # binarize for processing
        gt_data_np = (sample > 0.5).astype(np.int_)

        if self.dil_factor > 0 and np.sum(sample):
            # dilation
            gt_dil, gt_dil_bin = self.dilate_arr(gt_data_np, self.dil_factor)

            # random holes in dilated area
            gt_holes, gt_holes_bin = self.random_holes(gt_data_np, gt_dil, gt_dil_bin)

            # post-processing
            gt_pp = self.post_processing(gt_data_np, gt_holes, gt_holes_bin, gt_dil)

            return gt_pp.astype(np.float32), metadata

<<<<<<< HEAD
        return sample


class StackTensors(IMEDTransform):
    """Stack all modalities, as a list, in a single tensor."""

    def __call__(self, sample):
        rdict = {}

        # Input data
        if isinstance(sample['input'], list):
            input_data = sample['input']
            rdict['input'] = torch.cat(input_data, dim=0)
            sample.update(rdict)

        # Labeled data
        if isinstance(sample['gt'], list):
            gt_data = sample['gt']
            rdict['gt'] = torch.cat(gt_data, dim=0)
            sample.update(rdict)

        return sample

    def undo_transform(self, sample):
        return sample


class CenterCrop3D(IMEDTransform):
    """Make a centered crop of a specified size.
    :param labeled: if it is a segmentation task.
                         When this is True (default), the crop
                         will also be applied to the ground truth.
    """

    def __init__(self, size, labeled=True):
        self.size = size
        self.labeled = labeled

    def undo_transform(self, sample):
        # TODO: Make it compatible with lists
        # Compute parameters
        crop_size = self.size
        self.size = sample['input_metadata']["__centercrop"]
        th, tw, td = self.size
        h, w, d = sample['input'][0,].shape
        fh = max(int(round((h - th) / 2.)), 0)
        fw = max(int(round((w - tw) / 2.)), 0)
        fd = max(int(round((d - td) / 2.)), 0)

        crop_params = (fh, fw, fd)
        n_channel = sample["input"].shape[0]
        undo_input = np.zeros((n_channel, th, tw, td))
        undo_gt = np.zeros((n_channel, th, tw, td))
        for i in range(sample['input'].shape[0]):
            undo_input[i,] = self.do_crop(list_data=[sample['input'][i,]], crop_params=crop_params)[0]
            undo_gt[i,] = self.do_crop(list_data=[sample['gt'][i,]], crop_params=crop_params, cval=0)[0]
        # Update
        rdict = {'input': undo_input, 'gt': undo_gt}
        self.size = crop_size

        sample.update(rdict)
        return sample

    def do_crop(self, list_data, crop_params, cval=None):
        th, tw, td = self.size
        fh, fw, fd = crop_params

        list_crop_data = []
        for data in list_data:
            # Do crop
            crop_data = data[fh:fh + th,  fw:fw + tw, fd:fd + td]

            # Pad image with mean if image smaller than crop size
            ch, cw, cd = crop_data.shape
            if (cw, ch, cd) != (tw, th, td):
                w_diff = (tw - cw) / 2.
                iw = 1 if w_diff % 1 != 0 else 0
                h_diff = (th - ch) / 2.
                ih = 1 if h_diff % 1 != 0 else 0
                d_diff = (td - cd) / 2.
                id_ = 1 if d_diff % 1 != 0 else 0
                npad = ((int(h_diff) + ih, int(h_diff)),
                        (int(w_diff) + iw, int(w_diff)),
                        (int(d_diff) + id_, int(d_diff)))
                constant_values = cval if not cval is None else np.mean(crop_data)
                crop_data = np.pad(crop_data,
                                   pad_width=npad,
                                   mode='constant',
                                   constant_values=constant_values)

            list_crop_data.append(crop_data)

        return list_crop_data

    def __call__(self, sample):
        # TODO: compatible with non list
        # TODO: ROI

        # Get params
        h, w, d = sample['input'][0].shape
        th, tw, td = self.size
        fh = max(int(round((h - th) / 2.)), 0)
        fw = max(int(round((w - tw) / 2.)), 0)
        fd = max(int(round((d - td) / 2.)), 0)
        crop_params = (fh, fw, fd)

        # Propagate params
        for idx, img in enumerate(sample['input']):
            sample['input_metadata'][idx]["__centercrop"] = h, w, d

        # Do crop
        do_input = self.do_crop(list_data=sample['input'], crop_params=crop_params)
        rdict = {'input': do_input,
                 'input_metadata': sample['input_metadata']}

        do_gt = self.do_crop(list_data=sample['gt'], crop_params=crop_params, cval=0)
        rdict['gt'] = do_gt

        # Update
        sample.update(rdict)
        return sample


class BoundingBoxCrop(CenterCrop3D):
    """
    Crops image according to given bounding box
    :param dimensions: image dimensions (x_min, x_max, y_min, y_max, z_min, z_max)
    :param safety: value by which each dimension is multiplied to increase or decrease box size
    :param multiple_16: Unet 3D requires dimensions multiple of 16 , if True will crop image according to this
                        restriction
    """
    def __init__(self, log_dir, safety_factor=(1.0, 1.0, 1.0), multiple_16=True):
        self.safety_factor = safety_factor
        self.multiple_16 = multiple_16
        bounding_box_path = os.path.join(log_dir, 'bounding_boxes.json')
        if os.path.exists(bounding_box_path):
            with open(bounding_box_path, 'r') as fp:
                bounding_box_dict = json.load(fp)
        else:
            raise RuntimeError("File path {} don't exists".format(bounding_box_path))
        self.bounding_boxes = bounding_box_dict
        super().__init__((0, 0, 0), True)

    def bb_crop(self, data):
        coord = []
        for i in range(len(self.safety_factor)):
            d_min, d_max = self.size[i:i + 2]
            d_factor = self.safety_factor[0]
            dim_len = (d_min - d_max) * d_factor
            if self.multiple_16:
                dim_len = dim_len + (16 - dim_len % 16)

            # new min and max coordinates
            coord.append(max(d_min - (dim_len - (d_max - d_min)) // 2, 0))
            coord.append(min(d_max + (dim_len - (d_max - d_min)) / 2, data.shape[i]))
        x_min, x_max, y_min, y_max, z_min, z_max = coord
        return data[x_min:x_max, y_min, y_max, z_min:z_max]

    def __call__(self, sample):
        input_data = []
        for idx, data in enumerate(sample["input"]):
            sample['input_metadata'][idx]["__centercrop"] = data.shape
            self.size = self.bounding_boxes[sample['input_metadata']["filename"]]
            input_data.append(self.bb_crop(data))

        gt_data = []
        for gt in sample["gt"]:
            gt_data.append(self.bb_crop(gt))

        rdict = {"input": input_data, "gt": gt_data}

        sample.update(rdict)
        return sample


class NormalizeInstance3D(IMEDTransform):

    @staticmethod
    def do_normalize(data):
        # TODO: instance_norm?
        # Check if not empty
        if data.type(torch.bool).any():
            mean, std = data.mean(), data.std()
            return F.normalize(data,
                               [mean for _ in range(0, data.shape[0])],
                               [std for _ in range(0, data.shape[0])]).unsqueeze(0)
        else:
            return data.unsqueeze(0)

    def __call__(self, sample):
        input_data = sample['input']

        # TODO: Decorator
        if isinstance(input_data, list):
            input_data_normalized = []
            for i in range(len(input_data)):
                input_data_normalized.append(self.do_normalize(input_data[i]))
=======
>>>>>>> 5ff70447
        else:
            return sample, metadata


class RandomRotation(ImedTransform):
    def __init__(self, degrees):
        if isinstance(degrees, numbers.Number):
            if degrees < 0:
                raise ValueError("If degrees is a single number, it must be positive.")
            self.degrees = (-degrees, degrees)
        else:
            assert isinstance(degrees, (tuple, list)) and len(degrees) == 2, \
                "degrees should be a list or tuple and it must be of length 2."
            self.degrees = degrees

    @multichannel_capable
    @two_dim_compatible
    def __call__(self, sample, metadata=None):
        # If angle and metadata have been already defined for this sample, then use them
        if 'rotation' in metadata:
            angle, axes = metadata['rotation']
        # Otherwise, get random ones
        else:
            # Get the random angle
            angle = np.random.uniform(self.degrees[0], self.degrees[1])
            # Get the two axes that define the plane of rotation
            axes = tuple(random.sample(range(3 if sample.shape[2] > 1 else 2), 2))
            # Save params
            metadata['rotation'] = [angle, axes]

        # Do rotation
        data_out = rotate(sample,
                          angle=angle,
                          axes=axes,
                          reshape=False,
                          order=1).astype(sample.dtype)

        return data_out, metadata

    @multichannel_capable
    @two_dim_compatible
    def undo_transform(self, sample, metadata=None):
        # IMPORTANT NOTE: this function does not work with images (but works with labels)
        assert "rotation" in metadata
        # Opposite rotation, same axes
        angle, axes = - metadata['rotation'][0], metadata['rotation'][1]

        # Undo rotation
        data_out = rotate(sample,
                          angle=angle,
                          axes=axes,
                          reshape=False,
                          order=1).astype(sample.dtype)

        return data_out, metadata


class RandomReverse(ImedTransform):
    """Make a randomized symmetric inversion of the different values of each dimensions."""

    @multichannel_capable
    @two_dim_compatible
    def __call__(self, sample, metadata=None):
        if 'reverse' in metadata:
            flip_axes = metadata['reverse']
        else:
            # Flip axis booleans
            flip_axes = [np.random.randint(2) == 1 for _ in [0, 1, 2]]
            # Save in metadata
            metadata['reverse'] = flip_axes

        # Run flip
        for idx_axis, flip_bool in enumerate(flip_axes):
            if flip_axes:
                sample = np.flip(sample, axis=idx_axis).copy()

        return sample, metadata

    @multichannel_capable
    @two_dim_compatible
    def undo_transform(self, sample, metadata=None):
        assert "reverse" in metadata
        return self.__call__(sample, metadata)


class RandomAffine(RandomRotation):
    # TODO: implement scale and shear
    def __init__(self, degrees, translate=None):
        super().__init__(degrees)

        # Check Translate
        if translate is not None:
            assert isinstance(translate, (tuple, list)) and (len(translate) == 2 or len(translate) == 3), \
                "translate should be a list or tuple and it must be of length 2 or 3."
            for t in translate:
                if not (0.0 <= t <= 1.0):
                    raise ValueError("translation values should be between 0 and 1")
            if len(translate) == 2:
                translate.append(0.0)
        self.translate = translate

    @multichannel_capable
    @two_dim_compatible
    def __call__(self, sample, metadata=None):

        # Get params
        if 'affine' in metadata:
            angle, axes_rot, translations = metadata['affine']
        else:
            self.data_shape = sample.shape

            angle = np.random.uniform(self.degrees[0], self.degrees[1])
            # Get the two axes that define the plane of rotation
            axes_rot = tuple(random.sample(range(3 if sample.shape[2] > 1 else 2), 2))

            if self.translate is not None:
                max_dx = self.translate[0] * self.data_shape[0]
                max_dy = self.translate[1] * self.data_shape[1]
                max_dz = self.translate[2] * self.data_shape[2]
                translations = (np.round(np.random.uniform(-max_dx, max_dx)),
                                np.round(np.random.uniform(-max_dy, max_dy)),
                                np.round(np.random.uniform(-max_dz, max_dz)))
            else:
                translations = (0, 0, 0)

            metadata['affine'] = [angle, axes_rot, translations]

        # Run Rotation
        data_rot, _ = RandomRotation(self.degrees).__call__(sample, {'rotation': [angle, axes_rot]})
        # Run Translation
        data_rot_trans = shift(data_rot, shift=translations, order=1).astype(sample.dtype)
        # Run Scaling
        # data_rot_trans_scaled = zoom(data_rot_trans, zoom=scale, order=1)

        return data_rot_trans, metadata

    @multichannel_capable
    @two_dim_compatible
    def undo_transform(self, sample, metadata=None):
        # IMPORTANT NOTE: this function does not work with images (but works with labels)
        assert "affine" in metadata
        # Opposite rotation, same axesopposite translations
        angle, axes = - metadata['affine'][0], metadata['affine'][1]
        # Opposite translation
        translations = tuple([-t for t in metadata['affine'][2]])
        # Inverse scaling
        # scale = 1. / metadata['affine'][3]

        # Params
        dict_params = {"affine": [angle, axes, translations]}  # , scale]}

        # Undo rotation
        data_out, metadata = self.__call__(sample, dict_params)

        return data_out, metadata


<<<<<<< HEAD
    def __call__(self, sample):
        rdict = {}

        input_data = sample['input']
        # TODO: To generalize?
        if not isinstance(input_data, list):
            input_data = [sample['input']]

        self.input_data_size = input_data[0][0, :, :].shape
        params = self.get_params()

        ret_input = []
        for volume in input_data:
            img_data = np.zeros(input_data[0].shape)
            for idx in range(volume.shape[-1]):
                img = volume[..., idx]
                pil_img = Image.fromarray(img, mode='F')
                img_data[..., idx] = np.array(self.sample_augment(pil_img, params))

            ret_input.append(img_data.astype('float32'))

        rdict['input'] = ret_input

        if self.labeled:
            gt_data = sample['gt']
            ret_gt = []
            for labels in gt_data:
                gt_vol = np.zeros(labels.shape)
                for idx in range(labels.shape[-1]):
                    gt = labels[..., idx]
                    pil_img = Image.fromarray(gt, mode='F')
                    gt_vol[..., idx] = np.array(self.sample_augment(pil_img, params))

                ret_gt.append(gt_vol.astype('float32'))
            rdict['gt'] = ret_gt

        sample.update(rdict)
        return sample


class RandomTensorChannelShift(IMEDTransform):
    def __init__(self, shift_range):
=======
class RandomShiftIntensity(ImedTransform):
    def __init__(self, shift_range, prob=0.1):
>>>>>>> 5ff70447
        self.shift_range = shift_range
        self.prob = prob

    @multichannel_capable
    def __call__(self, sample, metadata=None):
        if np.random.random() < self.prob:
            # Get random offset
            offset = np.random.uniform(self.shift_range[0], self.shift_range[1])
        else:
            offset = 0.0

        # Update metadata
        metadata['offset'] = offset
        # Shift intensity
        data = (sample + offset).astype(sample.dtype)
        return data, metadata

    @multichannel_capable
    def undo_transform(self, sample, metadata=None):
        assert 'offset' in metadata
        # Get offset
        offset = metadata['offset']
        # Substract offset
        data = (sample - offset).astype(sample.dtype)
        return data, metadata


class ElasticTransform(ImedTransform):
    """Elastic transform for 2D and 3D inputs."""

    def __init__(self, alpha_range, sigma_range, p=0.1):
        self.alpha_range = alpha_range
        self.sigma_range = sigma_range
        self.p = p

    @multichannel_capable
    @two_dim_compatible
    def __call__(self, sample, metadata=None):
        # if params already defined, i.e. sample is GT
        if "elastic" in metadata:
            alpha, sigma = metadata["elastic"]

        elif np.random.random() < self.p:
            # Get params
            alpha = np.random.uniform(self.alpha_range[0], self.alpha_range[1])
            sigma = np.random.uniform(self.sigma_range[0], self.sigma_range[1])

            # Save params
            metadata["elastic"] = [alpha, sigma]

        else:
            metadata["elastic"] = [None, None]

        if any(metadata["elastic"]):
            # Get shape
            shape = sample.shape

            # Compute random deformation
            dx = gaussian_filter((np.random.rand(*shape) * 2 - 1),
                                 sigma, mode="constant", cval=0) * alpha
            dy = gaussian_filter((np.random.rand(*shape) * 2 - 1),
                                 sigma, mode="constant", cval=0) * alpha
            dz = gaussian_filter((np.random.rand(*shape) * 2 - 1),
                                 sigma, mode="constant", cval=0) * alpha
            if shape[2] == 1:
                dz = 0  # No deformation along the last dimension
            x, y, z = np.meshgrid(np.arange(shape[0]),
                                  np.arange(shape[1]),
                                  np.arange(shape[2]), indexing='ij')
            indices = np.reshape(x + dx, (-1, 1)), \
                      np.reshape(y + dy, (-1, 1)), \
                      np.reshape(z + dz, (-1, 1))

            # Apply deformation
            data_out = map_coordinates(sample, indices, order=1, mode='reflect')
            # Keep input shape
            data_out = data_out.reshape(shape)
            # Keep data type
            data_out = data_out.astype(sample.dtype)

            return data_out, metadata

        else:
            return sample, metadata


class AdditiveGaussianNoise(ImedTransform):

    def __init__(self, mean=0.0, std=0.01):
        self.mean = mean
        self.std = std

    @multichannel_capable
    def __call__(self, sample, metadata=None):
        if "gaussian_noise" in metadata:
            noise = metadata["gaussian_noise"]
        else:
            # Get random noise
            noise = np.random.normal(self.mean, self.std, sample.shape)
            noise = noise.astype(np.float32)

        # Apply noise
        data_out = sample + noise

        return data_out.astype(sample.dtype), metadata


class Clahe(ImedTransform):
    # TODO: Adapt to 3D
    def __init__(self, clip_limit=3.0, kernel_size=(8, 8)):
        # Default values are based upon the following paper:
        # https://arxiv.org/abs/1804.09400 (3D Consistent Cardiac Segmentation)
        self.clip_limit = clip_limit
        self.kernel_size = kernel_size

    @multichannel_capable
    def __call__(self, sample, metadata=None):
        assert len(sample.shape) == 2
        assert len(self.kernel_size) == len(sample.shape)
        # Run equalization
        data_out = equalize_adapthist(sample,
                                      kernel_size=self.kernel_size,
                                      clip_limit=self.clip_limit).astype(sample.dtype)

        return data_out, metadata


class HistogramClipping(ImedTransform):

    def __init__(self, min_percentile=5.0, max_percentile=95.0):
        self.min_percentile = min_percentile
        self.max_percentile = max_percentile

    @multichannel_capable
    def __call__(self, sample, metadata=None):
        data = np.copy(sample)
        # Run clipping
        percentile1 = np.percentile(sample, self.min_percentile)
        percentile2 = np.percentile(sample, self.max_percentile)
        data[sample <= percentile1] = percentile1
        data[sample >= percentile2] = percentile2
        return data, metadata


def rescale_values_array(arr, minv=0.0, maxv=1.0, dtype=np.float32):
    """Rescale the values of numpy array `arr` to be from `minv` to `maxv`."""
    if dtype is not None:
        arr = arr.astype(dtype)

    mina = np.min(arr)
    maxa = np.max(arr)

    if mina == maxa:
        return arr * minv

    norm = (arr - mina) / (maxa - mina)  # normalize the array first
    return (norm * (maxv - minv)) + minv  # rescale by minv and maxv, which is the normalized array by default<|MERGE_RESOLUTION|>--- conflicted
+++ resolved
@@ -2,15 +2,10 @@
 import math
 import numbers
 import random
-<<<<<<< HEAD
 import numpy as np
 import os
 import json
-from PIL import Image
-=======
->>>>>>> 5ff70447
-
-import numpy as np
+
 import torch
 from scipy.ndimage import rotate, shift
 from scipy.ndimage import zoom
@@ -545,132 +540,11 @@
             gt_pp = self.post_processing(gt_data_np, gt_holes, gt_holes_bin, gt_dil)
 
             return gt_pp.astype(np.float32), metadata
-
-<<<<<<< HEAD
-        return sample
-
-
-class StackTensors(IMEDTransform):
-    """Stack all modalities, as a list, in a single tensor."""
-
-    def __call__(self, sample):
-        rdict = {}
-
-        # Input data
-        if isinstance(sample['input'], list):
-            input_data = sample['input']
-            rdict['input'] = torch.cat(input_data, dim=0)
-            sample.update(rdict)
-
-        # Labeled data
-        if isinstance(sample['gt'], list):
-            gt_data = sample['gt']
-            rdict['gt'] = torch.cat(gt_data, dim=0)
-            sample.update(rdict)
-
-        return sample
-
-    def undo_transform(self, sample):
-        return sample
-
-
-class CenterCrop3D(IMEDTransform):
-    """Make a centered crop of a specified size.
-    :param labeled: if it is a segmentation task.
-                         When this is True (default), the crop
-                         will also be applied to the ground truth.
-    """
-
-    def __init__(self, size, labeled=True):
-        self.size = size
-        self.labeled = labeled
-
-    def undo_transform(self, sample):
-        # TODO: Make it compatible with lists
-        # Compute parameters
-        crop_size = self.size
-        self.size = sample['input_metadata']["__centercrop"]
-        th, tw, td = self.size
-        h, w, d = sample['input'][0,].shape
-        fh = max(int(round((h - th) / 2.)), 0)
-        fw = max(int(round((w - tw) / 2.)), 0)
-        fd = max(int(round((d - td) / 2.)), 0)
-
-        crop_params = (fh, fw, fd)
-        n_channel = sample["input"].shape[0]
-        undo_input = np.zeros((n_channel, th, tw, td))
-        undo_gt = np.zeros((n_channel, th, tw, td))
-        for i in range(sample['input'].shape[0]):
-            undo_input[i,] = self.do_crop(list_data=[sample['input'][i,]], crop_params=crop_params)[0]
-            undo_gt[i,] = self.do_crop(list_data=[sample['gt'][i,]], crop_params=crop_params, cval=0)[0]
-        # Update
-        rdict = {'input': undo_input, 'gt': undo_gt}
-        self.size = crop_size
-
-        sample.update(rdict)
-        return sample
-
-    def do_crop(self, list_data, crop_params, cval=None):
-        th, tw, td = self.size
-        fh, fw, fd = crop_params
-
-        list_crop_data = []
-        for data in list_data:
-            # Do crop
-            crop_data = data[fh:fh + th,  fw:fw + tw, fd:fd + td]
-
-            # Pad image with mean if image smaller than crop size
-            ch, cw, cd = crop_data.shape
-            if (cw, ch, cd) != (tw, th, td):
-                w_diff = (tw - cw) / 2.
-                iw = 1 if w_diff % 1 != 0 else 0
-                h_diff = (th - ch) / 2.
-                ih = 1 if h_diff % 1 != 0 else 0
-                d_diff = (td - cd) / 2.
-                id_ = 1 if d_diff % 1 != 0 else 0
-                npad = ((int(h_diff) + ih, int(h_diff)),
-                        (int(w_diff) + iw, int(w_diff)),
-                        (int(d_diff) + id_, int(d_diff)))
-                constant_values = cval if not cval is None else np.mean(crop_data)
-                crop_data = np.pad(crop_data,
-                                   pad_width=npad,
-                                   mode='constant',
-                                   constant_values=constant_values)
-
-            list_crop_data.append(crop_data)
-
-        return list_crop_data
-
-    def __call__(self, sample):
-        # TODO: compatible with non list
-        # TODO: ROI
-
-        # Get params
-        h, w, d = sample['input'][0].shape
-        th, tw, td = self.size
-        fh = max(int(round((h - th) / 2.)), 0)
-        fw = max(int(round((w - tw) / 2.)), 0)
-        fd = max(int(round((d - td) / 2.)), 0)
-        crop_params = (fh, fw, fd)
-
-        # Propagate params
-        for idx, img in enumerate(sample['input']):
-            sample['input_metadata'][idx]["__centercrop"] = h, w, d
-
-        # Do crop
-        do_input = self.do_crop(list_data=sample['input'], crop_params=crop_params)
-        rdict = {'input': do_input,
-                 'input_metadata': sample['input_metadata']}
-
-        do_gt = self.do_crop(list_data=sample['gt'], crop_params=crop_params, cval=0)
-        rdict['gt'] = do_gt
-
-        # Update
-        sample.update(rdict)
-        return sample
-
-
-class BoundingBoxCrop(CenterCrop3D):
+        else:
+            return sample, metadata
+
+
+class BoundingBoxCrop(CenterCrop):
     """
     Crops image according to given bounding box
     :param dimensions: image dimensions (x_min, x_max, y_min, y_max, z_min, z_max)
@@ -722,34 +596,6 @@
         return sample
 
 
-class NormalizeInstance3D(IMEDTransform):
-
-    @staticmethod
-    def do_normalize(data):
-        # TODO: instance_norm?
-        # Check if not empty
-        if data.type(torch.bool).any():
-            mean, std = data.mean(), data.std()
-            return F.normalize(data,
-                               [mean for _ in range(0, data.shape[0])],
-                               [std for _ in range(0, data.shape[0])]).unsqueeze(0)
-        else:
-            return data.unsqueeze(0)
-
-    def __call__(self, sample):
-        input_data = sample['input']
-
-        # TODO: Decorator
-        if isinstance(input_data, list):
-            input_data_normalized = []
-            for i in range(len(input_data)):
-                input_data_normalized.append(self.do_normalize(input_data[i]))
-=======
->>>>>>> 5ff70447
-        else:
-            return sample, metadata
-
-
 class RandomRotation(ImedTransform):
     def __init__(self, degrees):
         if isinstance(degrees, numbers.Number):
@@ -903,53 +749,8 @@
         return data_out, metadata
 
 
-<<<<<<< HEAD
-    def __call__(self, sample):
-        rdict = {}
-
-        input_data = sample['input']
-        # TODO: To generalize?
-        if not isinstance(input_data, list):
-            input_data = [sample['input']]
-
-        self.input_data_size = input_data[0][0, :, :].shape
-        params = self.get_params()
-
-        ret_input = []
-        for volume in input_data:
-            img_data = np.zeros(input_data[0].shape)
-            for idx in range(volume.shape[-1]):
-                img = volume[..., idx]
-                pil_img = Image.fromarray(img, mode='F')
-                img_data[..., idx] = np.array(self.sample_augment(pil_img, params))
-
-            ret_input.append(img_data.astype('float32'))
-
-        rdict['input'] = ret_input
-
-        if self.labeled:
-            gt_data = sample['gt']
-            ret_gt = []
-            for labels in gt_data:
-                gt_vol = np.zeros(labels.shape)
-                for idx in range(labels.shape[-1]):
-                    gt = labels[..., idx]
-                    pil_img = Image.fromarray(gt, mode='F')
-                    gt_vol[..., idx] = np.array(self.sample_augment(pil_img, params))
-
-                ret_gt.append(gt_vol.astype('float32'))
-            rdict['gt'] = ret_gt
-
-        sample.update(rdict)
-        return sample
-
-
-class RandomTensorChannelShift(IMEDTransform):
-    def __init__(self, shift_range):
-=======
 class RandomShiftIntensity(ImedTransform):
     def __init__(self, shift_range, prob=0.1):
->>>>>>> 5ff70447
         self.shift_range = shift_range
         self.prob = prob
 
