--- conflicted
+++ resolved
@@ -185,9 +185,6 @@
         sample.update(rdict)
         return sample
 
-<<<<<<< HEAD
-    def undo_transform(self, sample):  # not implemented yet, todo
-        pass
 
 class CenterCrop3D():
     """Make a centered crop of a specified size.
@@ -236,9 +233,6 @@
         return input_data
 
 
-=======
->>>>>>> 9d912e70
-
 class DilateGT(mt_transforms.MTTransform):
     """Randomly dilate a tensor ground-truth.
     :param dilation_factor: float, controls the number of dilation iterations.
