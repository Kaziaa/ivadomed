{
    "command": "train",
    "gpu": 7,
<<<<<<< HEAD
    "log_directory": "labeling_t1",
    "model_name": "find_disc_t1",
=======
    "log_directory": "labeling_t2test",
>>>>>>> 1bdc74db
    "debugging": true,
    "loader_parameters": {
        "bids_path": "/home/GRAMES.POLYMTL.CA/luroub/luroub_local/lurou_local/deep_VL_2019/straight/",
        "target_suffix": ["_heatmap3"],
        "roi_params": {
            "suffix": null,
            "slice_filter_roi": null
        },
        "contrast_params": {
            "training_validation": ["T2w_straight_mid"],
            "testing": [ "T2w_straight_mid"],
            "balance": {}
        },
        "slice_filter_params": {
            "filter_empty_mask": true,
            "filter_empty_input": true
        },
        "slice_axis": "sagittal",
        "multichannel": false,
	    "soft_gt": true
    },
    "split_dataset": {
        "fname_split": null,
        "random_seed": 8,
        "center_test": [],
        "method": "per_patient",
        "train_fraction": 0.6,
        "test_fraction": 0.2
    },
    "training_parameters": {
        "batch_size": 2,
        "loss": {
            "name": "LossCombination",
	    "losses_list":["AdapWingLoss","L2loss","DiceLoss"],
	    "params_list":[null,null,null]
        },
        "training_time": {
            "num_epochs": 200,
            "early_stopping_patience": 100,
            "early_stopping_epsilon": 0.001
        },
        "scheduler": {
            "initial_lr":0.0005,
            "lr_scheduler": {
                "name": "CosineAnnealingLR",
                "base_lr": 1e-6,
                "max_lr": 1e-4
            }
        },
        "balance_samples": false,
        "mixup_alpha": null,
        "transfer_learning": {
            "retrain_model": "labeling_t2test/best_model.pt",
            "retrain_fraction": 1.0
        }
    },
    "default_model": {
        "name": "Countception"
    },
    "FiLMedUnet": {
        "applied": false,
        "metadata": "contrasts",
        "film_layers": [0, 1, 0, 0, 0, 0, 0, 0, 0, 0]
    },
    "testing_parameters": {
        "binarize_prediction": false,
        "uncertainty": {
            "epistemic": false,
            "aleatoric": false,
            "n_it": 0
        }
    },
    "evaluation_parameters": {
        "targetSize": {"unit": "vox", "thr": [20, 100]},
        "removeSmall": {"unit": "vox", "thr": 3},
        "overlap": {"unit": "vox", "thr": 3}
    },
    "transformation": {
	    "ElasticTransform": {
                        "alpha_range": [28.0, 30.0],
                        "sigma_range":  [3.5, 4.5],
                        "p": 0.1,
            "applied_to": ["im", "gt"],
            "dataset_type": ["training"]
            },

            "CenterCrop":{
                    "size": [320,128]
            },

      "NumpyToTensor": {},
      "NormalizeInstance": {"applied_to": ["im"]}
    }
}<|MERGE_RESOLUTION|>--- conflicted
+++ resolved
@@ -1,12 +1,8 @@
 {
     "command": "train",
     "gpu": 7,
-<<<<<<< HEAD
-    "log_directory": "labeling_t1",
+    "log_directory": "labeling_t2test",
     "model_name": "find_disc_t1",
-=======
-    "log_directory": "labeling_t2test",
->>>>>>> 1bdc74db
     "debugging": true,
     "loader_parameters": {
         "bids_path": "/home/GRAMES.POLYMTL.CA/luroub/luroub_local/lurou_local/deep_VL_2019/straight/",
