import json
import os

import matplotlib.pyplot as plt
import nibabel as nib
import numpy as np
import onnxruntime
import torch
import torch.nn as nn
import torch.nn.functional as F
import torchvision.utils as vutils
from scipy.ndimage import label, generate_binary_structure
from torch.autograd import Variable
from torch.utils.data import DataLoader
from tqdm import tqdm

from ivadomed import models as imed_models
from ivadomed import postprocessing as imed_postpro
from ivadomed import transforms as imed_transforms
from ivadomed.loader import utils as imed_loader_utils, loader as imed_loader

AXIS_DCT = {'sagittal': 0, 'coronal': 1, 'axial': 2}


def pred_to_nib(data_lst, z_lst, fname_ref, fname_out, slice_axis, debug=False, kernel_dim='2d', bin_thr=0.5,
                discard_noise=True):
    """Convert the NN predictions as nibabel object.

    Based on the header of fname_ref image, it creates a nibabel object from the NN predictions (data_lst),
    given the slice indexes (z_lst) along slice_axis.

    Args:
        data_lst (list of np arrays): predictions, either 2D slices either 3D patches.
        z_lst (list of ints): slice indexes to reconstruct a 3D volume.
        fname_ref (string): Filename of the input image: its header is copied to the output nibabel object.
        fname_out (string): If not None, then the generated nibabel object is saved with this filename.
        slice_axis (int): Indicates the axis used for the 2D slice extraction: Sagittal: 0, Coronal: 1, Axial: 2.
        debug (bool): Display additional info used for debugging.
        kernel_dim (string): Indicates the number of dimensions of the extracted patches. Choices: '2d', '3d'.
        bin_thr (float): If positive, then the segmentation is binarised with this given threshold.
    Returns:
        NibabelObject: Object containing the NN prediction.

    """
    # Load reference nibabel object
    nib_ref = nib.load(fname_ref)
    nib_ref_can = nib.as_closest_canonical(nib_ref)

    if kernel_dim == '2d':
        # complete missing z with zeros
        tmp_lst = []
        for z in range(nib_ref_can.header.get_data_shape()[slice_axis]):
            if not z in z_lst:
                tmp_lst.append(np.zeros(data_lst[0].shape))
            else:
                tmp_lst.append(data_lst[z_lst.index(z)])

        if debug:
            print("Len {}".format(len(tmp_lst)))
            for arr in tmp_lst:
                print("Shape element lst {}".format(arr.shape))

        # create data and stack on depth dimension
<<<<<<< HEAD
        arr = np.stack(tmp_lst, axis=-1)

        # If only one channel then return 3D arr
        if arr.shape[0] == 1:
            arr = arr[0, :]

        # Reorient data
        arr_pred_ref_space = reorient_image(arr, slice_axis, nib_ref, nib_ref_can)
=======
        arr_pred_ref_space = np.stack(tmp_lst, axis=-1)
>>>>>>> fbbffa6e

    else:
        arr_pred_ref_space = data_lst[0]

    n_channel = arr_pred_ref_space.shape[0]
    oriented_volumes = []
    if len(arr_pred_ref_space.shape) == 4:
        for i in range(n_channel):
            oriented_volumes.append(reorient_image(arr_pred_ref_space[i,], slice_axis, nib_ref, nib_ref_can))
        # transpose to locate the channel dimension at the end to properly see image on viewer
        arr_pred_ref_space = np.asarray(oriented_volumes).transpose((1, 2, 3, 0))

    # If only one channel then return 3D arr
    if arr_pred_ref_space.shape[0] == 1:
        arr_pred_ref_space = arr_pred_ref_space[0, :]

    if bin_thr >= 0:
        arr_pred_ref_space = imed_postpro.threshold_predictions(arr_pred_ref_space, thr=bin_thr)
    elif discard_noise:  # discard noise
        arr_pred_ref_space[arr_pred_ref_space <= 1e-1] = 0

    # create nibabel object
    nib_pred = nib.Nifti1Image(arr_pred_ref_space.astype('float32'), nib_ref.affine)

    # save as nifti file
    if fname_out is not None:
        nib.save(nib_pred, fname_out)

    return nib_pred


def run_uncertainty(ifolder):
    # list subj_acq prefixes
    subj_acq_lst = [f.split('_pred')[0] for f in os.listdir(ifolder)
                    if f.endswith('.nii.gz') and '_pred' in f]
    # remove duplicates
    subj_acq_lst = list(set(subj_acq_lst))
    # keep only the images where unc has not been computed yet
    subj_acq_lst = [f for f in subj_acq_lst if not os.path.isfile(
        os.path.join(ifolder, f + '_unc-cv.nii.gz'))]

    # loop across subj_acq
    for subj_acq in tqdm(subj_acq_lst, desc="Uncertainty Computation"):
        # hard segmentation from MC samples
        fname_pred = os.path.join(ifolder, subj_acq + '_pred.nii.gz')
        # fname for soft segmentation from MC simulations
        fname_soft = os.path.join(ifolder, subj_acq + '_soft.nii.gz')
        # find Monte Carlo simulations
        fname_pred_lst = [os.path.join(ifolder, f)
                          for f in os.listdir(ifolder) if subj_acq + '_pred_' in f]

        # if final segmentation from Monte Carlo simulations has not been generated yet
        if not os.path.isfile(fname_pred) or not os.path.isfile(fname_soft):
            # threshold used for the hard segmentation
            thr = 1. / len(fname_pred_lst)  # 1 for all voxels where at least on MC sample predicted 1
            # average then argmax
            combine_predictions(fname_pred_lst, fname_pred, fname_soft, thr=thr)

        fname_unc_vox = os.path.join(ifolder, subj_acq + '_unc-vox.nii.gz')
        if not os.path.isfile(fname_unc_vox):
            # compute voxel-wise uncertainty map
            voxelWise_uncertainty(fname_pred_lst, fname_unc_vox)

        fname_unc_struct = os.path.join(ifolder, subj_acq + '_unc.nii.gz')
        if not os.path.isfile(os.path.join(ifolder, subj_acq + '_unc-cv.nii.gz')):
            # compute structure-wise uncertainty
            structureWise_uncertainty(fname_pred_lst, fname_pred, fname_unc_vox, fname_unc_struct)


def combine_predictions(fname_lst, fname_hard, fname_prob, thr=0.5):
    """
    Combine predictions from Monte Carlo simulations
    by applying:
        (1) a mean (saved as fname_prob)
        (2) then argmax operation (saved as fname_hard).
    """
    # collect all MC simulations
    data_lst = []
    for fname in fname_lst:
        nib_im = nib.load(fname)
        data_lst.append(nib_im.get_fdata())

    # average over all the MC simulations
    data_prob = np.mean(np.array(data_lst), axis=0)
    # save prob segmentation
    nib_prob = nib.Nifti1Image(data_prob, nib_im.affine)
    nib.save(nib_prob, fname_prob)

    # argmax operator
    # TODO: adapt for multi-label pred
    data_hard = imed_postpro.threshold_predictions(data_prob, thr=thr).astype(np.uint8)
    # save hard segmentation
    nib_hard = nib.Nifti1Image(data_hard, nib_im.affine)
    nib.save(nib_hard, fname_hard)


def voxelWise_uncertainty(fname_lst, fname_out, eps=1e-5):
    """
    Voxel-wise uncertainty is estimated as entropy over all
    N MC probability maps, and saved in fname_out.
    """
    # collect all MC simulations
    data_lst = []
    for fname in fname_lst:
        nib_im = nib.load(fname)
        data_lst.append(nib_im.get_fdata())

    # entropy
    unc = np.repeat(np.expand_dims(np.array(data_lst), -1), 2, -1)  # n_it, x, y, z, 2
    unc[..., 0] = 1 - unc[..., 1]
    unc = -np.sum(np.mean(unc, 0) * np.log(np.mean(unc, 0) + eps), -1)

    # save uncertainty map
    nib_unc = nib.Nifti1Image(unc, nib_im.affine)
    nib.save(nib_unc, fname_out)


def structureWise_uncertainty(fname_lst, fname_hard, fname_unc_vox, fname_out):
    """
    Structure-wise uncertainty from N MC probability maps (fname_lst)
    and saved in fname_out with the following suffixes:
       - '-cv.nii.gz': coefficient of variation
       - '-iou.nii.gz': intersection over union
       - '-avgUnc.nii.gz': average voxel-wise uncertainty within the structure.
    """
    # load hard segmentation and label it
    nib_hard = nib.load(fname_hard)
    data_hard = nib_hard.get_fdata()
    bin_struct = generate_binary_structure(3, 2)  # 18-connectivity
    data_hard_l, n_l = label(data_hard, structure=bin_struct)

    # load uncertainty map
    nib_uncVox = nib.load(fname_unc_vox)
    data_uncVox = nib_uncVox.get_fdata()
    del nib_uncVox

    # init output arrays
    data_iou, data_cv, data_avgUnc = np.zeros(data_hard.shape), np.zeros(data_hard.shape), np.zeros(data_hard.shape)

    # load all MC simulations and label them
    data_lst, data_l_lst = [], []
    for fname in fname_lst:
        nib_im = nib.load(fname)
        data_im = nib_im.get_fdata()
        data_lst.append(data_im)
        data_im_l, _ = label(data_im, structure=bin_struct)
        data_l_lst.append(data_im_l)
        del nib_im

    # loop across all structures of data_hard_l
    for i_l in range(1, n_l + 1):
        # select the current structure, remaining voxels are set to zero
        data_i_l = (data_hard_l == i_l).astype(np.int)

        # select the current structure in each MC sample
        # and store it in data_mc_i_l_lst
        data_mc_i_l_lst = []
        # loop across MC samples
        for i_mc in range(len(data_lst)):
            # find the structure of interest in the current MC sample
            data_i_inter = data_i_l * data_l_lst[i_mc]
            i_mc_l = np.max(data_i_inter)

            if i_mc_l > 0:
                # keep only the unc voxels of the structure of interest
                data_mc_i_l = np.copy(data_lst[i_mc])
                data_mc_i_l[data_l_lst[i_mc] != i_mc_l] = 0.
            else:  # no structure in this sample
                data_mc_i_l = np.zeros(data_lst[i_mc].shape)
            data_mc_i_l_lst.append(data_mc_i_l)

        # compute IoU over all the N MC samples for a specific structure
        intersection = np.logical_and(data_mc_i_l_lst[0].astype(np.bool),
                                      data_mc_i_l_lst[1].astype(np.bool))
        union = np.logical_or(data_mc_i_l_lst[0].astype(np.bool),
                              data_mc_i_l_lst[1].astype(np.bool))
        for i_mc in range(2, len(data_mc_i_l_lst)):
            intersection = np.logical_and(intersection,
                                          data_mc_i_l_lst[i_mc].astype(np.bool))
            union = np.logical_or(union,
                                  data_mc_i_l_lst[i_mc].astype(np.bool))
        iou = np.sum(intersection) * 1. / np.sum(union)

        # compute coefficient of variation for all MC volume estimates for a given structure
        vol_mc_lst = [np.sum(data_mc_i_l_lst[i_mc]) for i_mc in range(len(data_mc_i_l_lst))]
        mu_mc = np.mean(vol_mc_lst)
        sigma_mc = np.std(vol_mc_lst)
        cv = sigma_mc / mu_mc

        # compute average voxel-wise uncertainty within the structure
        avgUnc = np.mean(data_uncVox[data_i_l != 0])
        # assign uncertainty value to the structure
        data_iou[data_i_l != 0] = iou
        data_cv[data_i_l != 0] = cv
        data_avgUnc[data_i_l != 0] = avgUnc

    # save nifti files
    fname_iou = fname_out.split('.nii.gz')[0] + '-iou.nii.gz'
    fname_cv = fname_out.split('.nii.gz')[0] + '-cv.nii.gz'
    fname_avgUnc = fname_out.split('.nii.gz')[0] + '-avgUnc.nii.gz'
    nib_iou = nib.Nifti1Image(data_iou, nib_hard.affine)
    nib_cv = nib.Nifti1Image(data_cv, nib_hard.affine)
    nib_avgUnc = nib.Nifti1Image(data_avgUnc, nib_hard.affine)
    nib.save(nib_iou, fname_iou)
    nib.save(nib_cv, fname_cv)
    nib.save(nib_avgUnc, fname_avgUnc)


def mixup(data, targets, alpha, debugging=False, ofolder=None):
    """Compute the mixup data.

    Args:
        data (Tensor):
        targets (Tensor):
        alpha (float): MixUp parameter
        debugging (Bool): If True, then samples of mixup are saved as png files
        log_directory (string): If debugging, Output folder where "mixup" folder is created.

    Returns:
        Tensor, Tensor: Mixed data
    """
    indices = torch.randperm(data.size(0))
    data2 = data[indices]
    targets2 = targets[indices]

    lambda_ = np.random.beta(alpha, alpha)
    lambda_ = max(lambda_, 1 - lambda_)  # ensure lambda_ >= 0.5
    lambda_tensor = torch.FloatTensor([lambda_])

    data = data * lambda_tensor + data2 * (1 - lambda_tensor)
    targets = targets * lambda_tensor + targets2 * (1 - lambda_tensor)

    if debugging:
        save_mixup_sample(ofolder, data, targets, lambda_tensor)

    return data, targets


def save_mixup_sample(ofolder, input_data, labeled_data, lambda_tensor):
    """Save mixup samples as png files in a "mixup" folder.

    Args:
        ofolder (string): Output folder where "mixup" folder is created.
        input_data (Tensor):
        labeled_data (Tensor):
        lambda_tensor (Tensor):
    Returns:
    """
    #Mixup folder
    mixup_folder = os.path.join(ofolder, 'mixup')
    if not os.path.isdir(mixup_folder):
        os.makedirs(mixup_folder)
    # Random sample
    random_idx = np.random.randint(0, input_data.size()[0])
    # Output fname
    ofname =  str(lambda_tensor.data.numpy()[0]) + '_' + str(random_idx).zfill(3) + '.png'
    ofname = os.path.join(mixup_folder, ofname)
    # Tensor to Numpy
    x = input_data.data.numpy()[random_idx, 0, :, :]
    y = labeled_data.data.numpy()[random_idx, 0, :, :]
    # Plot
    plt.figure(figsize=(20, 10))
    plt.subplot(1, 2, 1)
    plt.axis("off")
    plt.imshow(x, interpolation='nearest', aspect='auto', cmap='gray')
    plt.subplot(1, 2, 2)
    plt.axis("off")
    plt.imshow(y, interpolation='nearest', aspect='auto', cmap='jet', vmin=0, vmax=1)
    plt.savefig(ofname, bbox_inches='tight', pad_inches=0, dpi=100)
    plt.close()


def segment_volume(folder_model, fname_image, fname_roi=None, gpu_number=0):
    """Segment an image.

    Segment an image (fname_image) using a pre-trained model (folder_model). If provided, a region of interest (fname_roi)
    is used to crop the image prior to segment it.

    Args:
        folder_model (string): foldername which contains
            (1) the model ('folder_model/folder_model.pt') to use
            (2) its configuration file ('folder_model/folder_model.json') used for the training,
                see https://github.com/neuropoly/ivadomed/wiki/configuration-file
        fname_image (string): image filename (e.g. .nii.gz) to segment.
        fname_roi (string): Binary image filename (e.g. .nii.gz) defining a region of interest,
            e.g. spinal cord centerline, used to crop the image prior to segment it if provided.
            The segmentation is not performed on the slices that are empty in this image.
        gpu_number (int): Number representing gpu number if available.
    Returns:
        nibabelObject: Object containing the soft segmentation.

    """
    # Define device
<<<<<<< HEAD
    device = torch.device("cpu") if not torch.cuda.is_available() else torch.device("cuda:" + str(gpu_number))
=======
    cuda_available = torch.cuda.is_available()
    device = torch.device("cpu") if not cuda_available else torch.device("cuda:" + str(gpu_number))
>>>>>>> fbbffa6e

    # Check if model folder exists and get filenames
    fname_model, fname_model_metadata = imed_models.get_model_filenames(folder_model)

    # Load model training config
    with open(fname_model_metadata, "r") as fhandle:
        context = json.load(fhandle)

    # TRANSFORMATIONS
    # If ROI is not provided then force center cropping
    if fname_roi is None and 'ROICrop' in context["transformation"].keys():
        print("\nWARNING: fname_roi has not been specified, then a cropping around the center of the image is performed"
              " instead of a cropping around a Region of Interest.")
        context["transformation"] = dict((key, value) if key != 'ROICrop'
                                                    else ('CenterCrop', value)
                                                    for (key, value) in context["transformation"].items())

    # Compose transforms
    _, _, transform_test_params = imed_transforms.get_subdatasets_transforms(context["transformation"])

    tranform_lst, undo_transforms = imed_transforms.preprare_transforms(transform_test_params)

    # LOADER
    loader_params = context["loader_parameters"]

    # Force filter_empty_mask to False if fname_roi = None
    if fname_roi is None and 'filter_empty_mask' in loader_params["slice_filter_params"]:
        print("\nWARNING: fname_roi has not been specified, then the entire volume is processed.")
        loader_params["slice_filter_params"]["filter_empty_mask"] = False

    filename_pairs = [([fname_image], [None], fname_roi, [{}])]
    kernel_3D = bool('UNet3D' in context and context['UNet3D']['applied'])
    if kernel_3D:
        ds = imed_loader.MRI3DSubVolumeSegmentationDataset(filename_pairs,
                                                           transform=tranform_lst,
                                                           length=context["UNet3D"]["length_3D"],
                                                           stride=context["UNet3D"]["stride_3D"])
    else:
        ds = imed_loader.MRI2DSegmentationDataset(filename_pairs,
                                                  slice_axis=AXIS_DCT[loader_params['slice_axis']],
                                                  cache=True,
                                                  transform=tranform_lst,
                                                  slice_filter_fn=SliceFilter(**loader_params["slice_filter_params"]))
        ds.load_filenames()

    # If fname_roi provided, then remove slices without ROI
    if fname_roi is not None:
        ds = imed_loader_utils.filter_roi(ds, nb_nonzero_thr=loader_params["roi_params"]["slice_filter_roi"])

    if kernel_3D:
        print("\nLoaded {} {} volumes of shape {}.".format(len(ds), loader_params['slice_axis'],
                                                           context['UNet3D']['length_3D']))
    else:
        print("\nLoaded {} {} slices.".format(len(ds), loader_params['slice_axis']))

    # Data Loader
    data_loader = DataLoader(ds, batch_size=context["training_parameters"]["batch_size"],
                             shuffle=False, pin_memory=True,
                             collate_fn=imed_loader_utils.imed_collate,
                             num_workers=0)

    # MODEL
    if fname_model.endswith('.pt'):
        model = torch.load(fname_model, map_location=device)
        # Inference time
        model.eval()

    # Loop across batches
    preds_list, slice_idx_list = [], []
    for i_batch, batch in enumerate(data_loader):
        with torch.no_grad():
<<<<<<< HEAD
            img = batch['input'].cuda() if torch.cuda.is_available() else batch['input']
=======
            img = cuda(batch['input'], cuda_available=cuda_available)
>>>>>>> fbbffa6e
            preds = model(img) if fname_model.endswith('.pt') else onnx_inference(fname_model, img)
            preds = preds.cpu()

        # Set datatype to gt since prediction should be processed the same way as gt
        for modality in batch['input_metadata']:
            modality[0]['data_type'] = 'gt'

        # Reconstruct 3D object
        for i_slice in range(len(preds)):
            # undo transformations
            preds_i_undo, metadata_idx = undo_transforms(preds[i_slice],
                                                         batch["input_metadata"][i_slice],
                                                         data_type='gt')

            # Add new segmented slice to preds_list
            preds_list.append(np.array(preds_i_undo))
            # Store the slice index of preds_i_undo in the original 3D image
            slice_idx_list.append(int(batch['input_metadata'][i_slice][0]['slice_index']))

            # If last batch and last sample of this batch, then reconstruct 3D object
            if i_batch == len(data_loader) - 1 and i_slice == len(batch['gt']) - 1:
                pred_nib = pred_to_nib(data_lst=preds_list,
                                       fname_ref=fname_image,
                                       fname_out=None,
                                       z_lst=slice_idx_list,
                                       slice_axis=AXIS_DCT[loader_params['slice_axis']],
                                       kernel_dim='3d' if kernel_3D else '2d',
                                       debug=False,
                                       bin_thr=-1)

    return pred_nib


def cuda(input_var, cuda_available=True, non_blocking=False):
    """Passes input_var to GPU.

    Args:
        input_var (Tensor): either a tensor or a list of tensors
        cuda_available (Bool): If false, then return identity
        non_blocking (Bool):

    Returns:
        Tensor
    """
    if cuda_available:
        if isinstance(input_var, list):
            return [t.cuda(non_blocking=non_blocking) for t in input_var]
        else:
            return input_var.cuda(non_blocking=non_blocking)
    else:
        return input_var


class HookBasedFeatureExtractor(nn.Module):
    """
    This function extracts feature maps from given layer.
    https://github.com/ozan-oktay/Attention-Gated-Networks/tree/a96edb72622274f6705097d70cfaa7f2bf818a5a
    """

    def __init__(self, submodule, layername, upscale=False):
        super(HookBasedFeatureExtractor, self).__init__()

        self.submodule = submodule
        self.submodule.eval()
        self.layername = layername
        self.outputs_size = None
        self.outputs = None
        self.inputs = None
        self.inputs_size = None
        self.upscale = upscale

    def get_input_array(self, m, i, o):
        if isinstance(i, tuple):
            self.inputs = [i[index].data.clone() for index in range(len(i))]
            self.inputs_size = [input.size() for input in self.inputs]
        else:
            self.inputs = i.data.clone()
            self.inputs_size = self.input.size()
        print('Input Array Size: ', self.inputs_size)

    def get_output_array(self, m, i, o):
        if isinstance(o, tuple):
            self.outputs = [o[index].data.clone() for index in range(len(o))]
            self.outputs_size = [output.size() for output in self.outputs]
        else:
            self.outputs = o.data.clone()
            self.outputs_size = self.outputs.size()
        print('Output Array Size: ', self.outputs_size)

    def rescale_output_array(self, newsize):
        us = nn.Upsample(size=newsize[2:], mode='bilinear')
        if isinstance(self.outputs, list):
            for index in range(len(self.outputs)): self.outputs[index] = us(self.outputs[index]).data()
        else:
            self.outputs = us(self.outputs).data()

    def forward(self, x):
        target_layer = self.submodule._modules.get(self.layername)

        # Collect the output tensor
        h_inp = target_layer.register_forward_hook(self.get_input_array)
        h_out = target_layer.register_forward_hook(self.get_output_array)
        self.submodule(x)
        h_inp.remove()
        h_out.remove()

        # Rescale the feature-map if it's required
        if self.upscale: self.rescale_output_array(x.size())

        return self.inputs, self.outputs


def reorient_image(arr, slice_axis, nib_ref, nib_ref_canonical):
    # Orient image in RAS according to slice axis
    arr_ras = imed_loader_utils.orient_img_ras(arr, slice_axis)

    # https://gitship.com/neuroscience/nibabel/blob/master/nibabel/orientations.py
    ref_orientation = nib.orientations.io_orientation(nib_ref.affine)
    ras_orientation = nib.orientations.io_orientation(nib_ref_canonical.affine)
    # Return the orientation that transforms from ras to ref_orientation
    trans_orient = nib.orientations.ornt_transform(ras_orientation, ref_orientation)
    # apply transformation
    return nib.orientations.apply_orientation(arr_ras, trans_orient)


def save_feature_map(batch, layer_name, log_directory, model, test_input, slice_axis):
    if not os.path.exists(os.path.join(log_directory, layer_name)):
        os.mkdir(os.path.join(log_directory, layer_name))

    # Save for subject in batch
    for i in range(batch['input'].size(0)):
        inp_fmap, out_fmap = \
            HookBasedFeatureExtractor(model, layer_name, False).forward(Variable(test_input[i][None,]))

        # Display the input image and Down_sample the input image
        orig_input_img = test_input[i][None,].cpu().numpy()
        upsampled_attention = F.interpolate(out_fmap[1],
                                            size=test_input[i][None,].size()[2:],
                                            mode='trilinear',
                                            align_corners=True).data.cpu().numpy()

        path = batch["input_metadata"][0][i]["input_filenames"]

        basename = path.split('/')[-1]
        save_directory = os.path.join(log_directory, layer_name, basename)

        # Write the attentions to a nifti image
        nib_ref = nib.load(path)
        nib_ref_can = nib.as_closest_canonical(nib_ref)
        oriented_image = reorient_image(orig_input_img[0, 0, :, :, :], slice_axis, nib_ref, nib_ref_can)

        nib_pred = nib.Nifti1Image(oriented_image, nib_ref.affine)
        nib.save(nib_pred, save_directory)

        basename = basename.split(".")[0] + "_att.nii.gz"
        save_directory = os.path.join(log_directory, layer_name, basename)
        attention_map = reorient_image(upsampled_attention[0, 0, :, :, :], slice_axis, nib_ref, nib_ref_can)
        nib_pred = nib.Nifti1Image(attention_map, nib_ref.affine)

        nib.save(nib_pred, save_directory)


def save_color_labels(gt_data, binarize, gt_filename, output_filename, slice_axis):
    rdict = {}
    n_class, h, w, d = gt_data.shape
    labels = range(n_class)
    # Generate color labels
    multi_labeled_pred = np.zeros((h, w, d, 3))
    if binarize:
        rdict['gt'] = imed_postpro.threshold_predictions(gt_data)

    # Keep always the same color labels
    np.random.seed(6)

    for label in labels:
        r, g, b = np.random.randint(0, 256, size=3)
        multi_labeled_pred[..., 0] += r * gt_data[label,]
        multi_labeled_pred[..., 1] += g * gt_data[label,]
        multi_labeled_pred[..., 2] += b * gt_data[label,]

    rgb_dtype = np.dtype([('R', 'u1'), ('G', 'u1'), ('B', 'u1')])
    multi_labeled_pred = multi_labeled_pred.copy().astype('u1').view(dtype=rgb_dtype).reshape((h, w, d))

    pred_to_nib([multi_labeled_pred], [], gt_filename,
                output_filename, slice_axis=slice_axis, kernel_dim='3d', bin_thr=-1, discard_noise=False)

    return multi_labeled_pred


def convert_labels_to_RGB(grid_img):
    # Keep always the same color labels
    batch_size, n_class, h, w = grid_img.shape
    rgb_img = torch.zeros((batch_size, 3, h, w))

    # Keep always the same color labels
    np.random.seed(6)
    for i in range(n_class):
        r, g, b = np.random.randint(0, 256, size=3)
        rgb_img[:, i, ] = r * grid_img[:, i, ]
        rgb_img[:, i, ] = g * grid_img[:, i, ]
        rgb_img[:, i, ] = b * grid_img[:, i, ]

    return rgb_img


def save_tensorboard_img(writer, epoch, dataset_type, input_samples, gt_samples, preds, is_three_dim=False):
    if is_three_dim:
        # Take all images stacked on depth dimension
        num_2d_img = input_samples.shape[-1]
    else:
        num_2d_img = 1
    if isinstance(input_samples, list):
        input_samples_copy = input_samples.copy()
    else:
        input_samples_copy = input_samples.clone()
    preds_copy = preds.clone()
    gt_samples_copy = gt_samples.clone()
    for idx in range(num_2d_img):
        if is_three_dim:
            input_samples = input_samples_copy[..., idx]
            preds = preds_copy[..., idx]
            gt_samples = gt_samples_copy[..., idx]
            # Only display images with labels
            if gt_samples.sum() == 0:
                continue

        # take only one modality for grid
        if not isinstance(input_samples, list) and input_samples.shape[1] > 1:
            tensor = input_samples[:, 0, ][:, None, ]
            input_samples = torch.cat((tensor, tensor, tensor), 1)
        elif isinstance(input_samples, list):
            input_samples = input_samples[0]

        grid_img = vutils.make_grid(input_samples,
                                    normalize=True,
                                    scale_each=True)
        writer.add_image(dataset_type + '/Input', grid_img, epoch)

        grid_img = vutils.make_grid(convert_labels_to_RGB(preds),
                                    normalize=True,
                                    scale_each=True)

        writer.add_image(dataset_type + '/Predictions', grid_img, epoch)

        grid_img = vutils.make_grid(convert_labels_to_RGB(gt_samples),
                                    normalize=True,
                                    scale_each=True)

        writer.add_image(dataset_type + '/Ground Truth', grid_img, epoch)


class SliceFilter(object):
    def __init__(self, filter_empty_mask=True,
                 filter_empty_input=True):
        self.filter_empty_mask = filter_empty_mask
        self.filter_empty_input = filter_empty_input

    def __call__(self, sample):
        input_data, gt_data = sample['input'], sample['gt']

        if self.filter_empty_mask:
            if not np.any(gt_data):
                return False

        if self.filter_empty_input:
            if not np.all([np.any(img) for img in input_data]):
                return False

        return True


def unstack_tensors(sample):
    list_tensor = []
    for i in range(sample.shape[1]):
        list_tensor.append(sample[:, i, ].unsqueeze(1))
    return list_tensor


def save_onnx_model(model, inputs, model_path):
    model.eval()
    dynamic_axes = {0: 'batch', 1: 'num_channels', 2: 'height', 3: 'width', 4: 'depth'}
    if len(inputs.shape) == 4:
        del dynamic_axes[4]
    torch.onnx.export(model, inputs, model_path,
                      opset_version=11,
                      input_names=['input'],
                      output_names=['output'],
                      dynamic_axes={'input': dynamic_axes, 'output': dynamic_axes})


def onnx_inference(model_path, inputs):
    inputs = np.array(inputs.cpu())
    ort_session = onnxruntime.InferenceSession(model_path)
    ort_inputs = {ort_session.get_inputs()[0].name: inputs}
    ort_outs = ort_session.run(None, ort_inputs)
    return torch.tensor(ort_outs[0])


def define_device(gpu_id):
    """Define the device used for the process of interest.

    Args:
        gpu_id (int): ID of the GPU
    Returns:
        Bool, device: True if cuda is available
    """
    device = torch.device("cuda:" + str(gpu_id) if torch.cuda.is_available() else "cpu")
    cuda_available = torch.cuda.is_available()
    if not cuda_available:
        print("Cuda is not available.")
        print("Working on {}.".format(device))
    if cuda_available:
        # Set the GPU
        gpu_number = int(gpu_id)
        torch.cuda.set_device(gpu_number)
        print("Using GPU number {}".format(gpu_number))
    return cuda_available, device


def display_selected_model_spec(params):
    """Display in terminal the selected model and its parameters.

    Args:
        params (dict): keys are param names and values are param values
    Returns:
        None
    """
    print('\nSelected architecture: {}, with the following parameters:'.format(params["name"]))
    for k in list(params.keys()):
        if k != "name":
            print('\t{}: {}'.format(k, params[k]))


def display_selected_transfoms(params, dataset_type):
    """Display in terminal the selected transforms for a given dataset.

    Args:
        params (dict):
        dataset_list (list): e.g. ['testing'] or ['training', 'validation']
    Returns:
        None
    """
    print('\nSelected transformations for the {} dataset:'.format(dataset_type))
    for k in list(params.keys()):
        print('\t{}: {}'.format(k, params[k]))<|MERGE_RESOLUTION|>--- conflicted
+++ resolved
@@ -61,18 +61,7 @@
                 print("Shape element lst {}".format(arr.shape))
 
         # create data and stack on depth dimension
-<<<<<<< HEAD
-        arr = np.stack(tmp_lst, axis=-1)
-
-        # If only one channel then return 3D arr
-        if arr.shape[0] == 1:
-            arr = arr[0, :]
-
-        # Reorient data
-        arr_pred_ref_space = reorient_image(arr, slice_axis, nib_ref, nib_ref_can)
-=======
         arr_pred_ref_space = np.stack(tmp_lst, axis=-1)
->>>>>>> fbbffa6e
 
     else:
         arr_pred_ref_space = data_lst[0]
@@ -95,7 +84,7 @@
         arr_pred_ref_space[arr_pred_ref_space <= 1e-1] = 0
 
     # create nibabel object
-    nib_pred = nib.Nifti1Image(arr_pred_ref_space.astype('float32'), nib_ref.affine)
+    nib_pred = nib.Nifti1Image(arr_pred_ref_space, nib_ref.affine)
 
     # save as nifti file
     if fname_out is not None:
@@ -366,12 +355,8 @@
 
     """
     # Define device
-<<<<<<< HEAD
-    device = torch.device("cpu") if not torch.cuda.is_available() else torch.device("cuda:" + str(gpu_number))
-=======
     cuda_available = torch.cuda.is_available()
     device = torch.device("cpu") if not cuda_available else torch.device("cuda:" + str(gpu_number))
->>>>>>> fbbffa6e
 
     # Check if model folder exists and get filenames
     fname_model, fname_model_metadata = imed_models.get_model_filenames(folder_model)
@@ -443,11 +428,7 @@
     preds_list, slice_idx_list = [], []
     for i_batch, batch in enumerate(data_loader):
         with torch.no_grad():
-<<<<<<< HEAD
-            img = batch['input'].cuda() if torch.cuda.is_available() else batch['input']
-=======
             img = cuda(batch['input'], cuda_available=cuda_available)
->>>>>>> fbbffa6e
             preds = model(img) if fname_model.endswith('.pt') else onnx_inference(fname_model, img)
             preds = preds.cpu()
 
