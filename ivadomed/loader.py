from bids_neuropoly import bids
from medicaltorch import datasets as mt_datasets

from sklearn.preprocessing import OneHotEncoder
from scipy.signal import argrelextrema
from sklearn.neighbors.kde import KernelDensity
from sklearn.model_selection import GridSearchCV
from sklearn.model_selection import train_test_split

import numpy as np
import json
from PIL import Image
from glob import glob
from copy import deepcopy
from tqdm import tqdm
import nibabel as nib
from PIL import Image
import torch

with open("config/contrast_dct.json", "r") as fhandle:
    GENERIC_CONTRAST = json.load(fhandle)
MANUFACTURER_CATEGORY = {'Siemens': 0, 'Philips': 1, 'GE': 2}
CONTRAST_CATEGORY = {"T1w": 0, "T2w": 1, "T2star": 2, "acq-MToff_MTS": 3, "acq-MTon_MTS": 4, "acq-T1w_MTS": 5}


class MRI2DBidsSegDataset(mt_datasets.MRI2DSegmentationDataset):
    def _load_filenames(self):
<<<<<<< HEAD
        for input_filename, gt_filename, bids_metadata, contrast in self.filename_pairs:
            segpair = mt_datasets.SegmentationPair2D(input_filename, gt_filename, bids_metadata, contrast)
            self.handlers.append(segpair)

=======
        for input_filename, target_filename, bids_metadata, contrast, roi_filename in self.filename_pairs:
            segpair = BIDSSegPair2D(input_filename, target_filename,
                                    bids_metadata, contrast)
            roipair = BIDSSegPair2D(input_filename, roi_filename,
                                    bids_metadata, contrast)
            self.handlers.append([segpair, roipair])

    def _prepare_indexes(self):
        for seg_roi_pairs in self.handlers:
            seg_pair, roi_pair = seg_roi_pairs
            input_data_shape, _ = seg_pair.get_pair_shapes()

            for idx_pair_slice in range(input_data_shape[self.slice_axis]):
                # filter empty roi slices
                slice_roi_pair = roi_pair.get_pair_slice(idx_pair_slice,
                                                            self.slice_axis)
                if self.slice_filter_fn and slice_roi_pair['gt'] is not None:
                    filter_fn_ret_roi = self.slice_filter_fn(slice_roi_pair)
                    if (not filter_fn_ret_roi):
                        continue

                item = (seg_pair, roi_pair, idx_pair_slice)
                self.indexes.append(item)

    def __getitem__(self, index):
        """Return the specific index pair slices (input, target),
        or (input, target, roi).
        :param index: slice index.
        """
        segpair, roipair, pair_slice = self.indexes[index]
        seg_pair_slice = segpair.get_pair_slice(pair_slice,
                                                self.slice_axis)
        roi_pair_slice = roipair.get_pair_slice(pair_slice,
                                                self.slice_axis)

        # Consistency with torchvision, returning PIL Image
        # Using the "Float mode" of PIL, the only mode
        # supporting unbounded float32 values
        input_img = Image.fromarray(seg_pair_slice["input"], mode='F')

        # Handle unlabeled data
        if seg_pair_slice["gt"] is None:
            gt_img = None
        else:
            gt_img = Image.fromarray(seg_pair_slice["gt"], mode='F')

        # Handle cases where no ROI provided
        if roi_pair_slice["gt"] is None:
            roi_img = None
        else:
            roi_img = Image.fromarray(roi_pair_slice["gt"], mode='F')

        data_dict = {
            'input': input_img,
            'gt': gt_img,
            'roi': roi_img,
            'input_metadata': seg_pair_slice['input_metadata'],
            'gt_metadata': seg_pair_slice['gt_metadata'],
            'roi_metadata': roi_pair_slice['gt_metadata'],
        }

        if self.transform is not None:
            data_dict = self.transform(data_dict)

        return data_dict

>>>>>>> 63d3dd8d

class BidsDataset(MRI2DBidsSegDataset):
    def __init__(self, root_dir, subject_lst, target_suffix, contrast_lst, contrast_balance={}, slice_axis=2, cache=True,
                 transform=None, metadata_choice=False, slice_filter_fn=None,
<<<<<<< HEAD
                 canonical=True, labeled=True, multichannel=False):
=======
                 canonical=True, labeled=True, roi_suffix=None):
>>>>>>> 63d3dd8d

        self.bids_ds = bids.BIDS(root_dir)
        self.filename_pairs = []
        if metadata_choice == 'mri_params':
            self.metadata = {"FlipAngle": [], "RepetitionTime": [], "EchoTime": [], "Manufacturer": []}

        bids_subjects = [s for s in self.bids_ds.get_subjects() if s.record["subject_id"] in subject_lst]

        # Create a list with the filenames for all contrasts and subjects
        subjects_tot = []
        for subject in bids_subjects:
            subjects_tot.append(str(subject.record["absolute_path"]))

        # Create a dictionary with the number of subjects for each contrast of contrast_balance
        tot = {contrast: len([s for s in bids_subjects if s.record["modality"] == contrast]) for contrast in contrast_balance.keys()}
        # Create a counter that helps to balance the contrasts
        c = {contrast: 0 for contrast in contrast_balance.keys()}

        multichannel_subjects = {}
        if multichannel:
            multichannel_subjects = {subject: {"absolute_paths": [],
                                                  "deriv_path": None,
                                                  "metadata": [],
                                                  "modalities": []} for subject in subject_lst}

        for subject in tqdm(bids_subjects, desc="Loading dataset"):
            if subject.record["modality"] in contrast_lst:

                # Training & Validation: do not consider the contrasts over the threshold contained in contrast_balance
                if subject.record["modality"] in contrast_balance.keys():
                    c[subject.record["modality"]] = c[subject.record["modality"]] + 1
                    if c[subject.record["modality"]] / tot[subject.record["modality"]] > contrast_balance[subject.record["modality"]]:
                        continue

                if not subject.has_derivative("labels"):
                    print("Subject without derivative, skipping.")
                    continue
                derivatives = subject.get_derivatives("labels")
                target_filename, roi_filename = None, None

                for deriv in derivatives:
                    if deriv.endswith(subject.record["modality"]+target_suffix+".nii.gz"):
                        target_filename = deriv
                    if not (roi_suffix is None) and deriv.endswith(subject.record["modality"]+roi_suffix+".nii.gz"):
                        roi_filename = deriv

                if (target_filename is None) or (not (roi_suffix is None) and (roi_filename is None)):
                    continue

                if not subject.has_metadata():
                    print("Subject without metadata.")
                    continue

                metadata = subject.metadata()
                if metadata_choice == 'mri_params':
                    def _check_isMRIparam(mri_param_type, mri_param):
                        if mri_param_type not in mri_param:
                            print("{} without {}, skipping.".format(subject, mri_param_type))
                            return False
                        else:
                            if mri_param_type == "Manufacturer":
                                value = mri_param[mri_param_type]
                            else:
                                if isinstance(mri_param[mri_param_type], (int, float)):
                                    value = float(mri_param[mri_param_type])
                                else:  # eg multi-echo data have 3 echo times
                                    value = np.mean([float(v) for v in mri_param[mri_param_type].split(',')])

                            self.metadata[mri_param_type].append(value)
                            return True

                    if not all([_check_isMRIparam(m, metadata) for m in self.metadata.keys()]):
                        continue

<<<<<<< HEAD
                # Fill multichannel dictionary
                if multichannel:
                    subj_id = subject.record["subject_id"]
                    multichannel_subjects[subj_id]["absolute_paths"].append(subject.record.absolute_path)
                    multichannel_subjects[subj_id]["deriv_path"] = cord_label_filename
                    multichannel_subjects[subj_id]["metadata"].append(subject.metadata())
                    multichannel_subjects[subj_id]["modalities"].append(subject.record["modality"])

                else:
                    self.filename_pairs.append(([subject.record.absolute_path],
                                                cord_label_filename, [metadata], [subject.record["modality"]]))

        if multichannel:
            for subject in multichannel_subjects.values():
                if len(subject["absolute_paths"]):
                    self.filename_pairs.append((subject["absolute_paths"], subject["deriv_path"], subject["metadata"], subject["modalities"]))
=======
                self.filename_pairs.append((subject.record.absolute_path,
                                            target_filename, metadata, subject.record["modality"],
                                            roi_filename))
>>>>>>> 63d3dd8d

        super().__init__(self.filename_pairs, slice_axis, cache,
                         transform, slice_filter_fn, canonical)


def split_dataset(path_folder, center_test_lst, split_method, random_seed, train_frac=0.8, test_frac=0.1):
    # read participants.tsv as pandas dataframe
    df = bids.BIDS(path_folder).participants.content
    X_test = []
    X_train = []
    X_val = []
    if split_method == 'per_center':
        # make sure that subjects coming from some centers are unseen during training
        X_test = df[df['institution_id'].isin(center_test_lst)]['participant_id'].tolist()
        X_remain = df[~df['institution_id'].isin(center_test_lst)]['participant_id'].tolist()

        # split using sklearn function
        X_train, X_tmp = train_test_split(X_remain, train_size=train_frac, random_state=random_seed)
        if len(X_test):  # X_test contains data from centers unseen during the training, eg SpineGeneric
            X_val = X_tmp
        else:  # X_test contains data from centers seen during the training, eg gm_challenge
            X_val, X_test = train_test_split(X_tmp, train_size=0.5, random_state=random_seed)
    elif split_method == 'per_patient':
        # Separate dataset in test, train and validation using sklearn function
        X_train, X_remain = train_test_split(df['participant_id'].tolist(), train_size=train_frac, random_state=random_seed)
        X_test, X_val = train_test_split(X_remain, train_size=test_frac / (1 - train_frac), random_state=random_seed)
    else:
        print(f" {split_method} is not a supported split method")

    return X_train, X_val, X_test

class Kde_model():
    def __init__(self):
        self.kde = KernelDensity()
        self.minima = None

    def train(self, data, value_range, gridsearch_bandwidth_range):
        # reshape data to fit sklearn
        data = np.array(data).reshape(-1, 1)

        # use grid search cross-validation to optimize the bandwidth
        params = {'bandwidth': gridsearch_bandwidth_range}
        grid = GridSearchCV(KernelDensity(), params, cv=5, iid=False)
        grid.fit(data)

        # use the best estimator to compute the kernel density estimate
        self.kde = grid.best_estimator_

        # fit kde with the best bandwidth
        self.kde.fit(data)

        s = value_range
        e = self.kde.score_samples(s.reshape(-1, 1))

        # find local minima
        self.minima = s[argrelextrema(e, np.less)[0]]

    def predict(self, data):
        x = [i for i, m in enumerate(self.minima) if data < m]
        pred = min(x) if len(x) else len(self.minima)
        return pred


def clustering_fit(dataset, key_lst):
    """This function creates clustering models for each metadata type,
    using Kernel Density Estimation algorithm.

    :param datasets (list): data
    :param key_lst (list of strings): names of metadata to cluster
    :return: clustering model for each metadata type
    """
    KDE_PARAM = {'FlipAngle': {'range': np.linspace(0, 360, 1000), 'gridsearch': np.logspace(-4, 1, 50)},
                 'RepetitionTime': {'range': np.logspace(-1, 1, 1000), 'gridsearch': np.logspace(-4, 1, 50)},
                 'EchoTime': {'range': np.logspace(-3, 1, 1000), 'gridsearch': np.logspace(-4, 1, 50)}}

    model_dct = {}
    for k in key_lst:
        k_data = [value for value in dataset[k]]

        kde = Kde_model()
        kde.train(k_data, KDE_PARAM[k]['range'], KDE_PARAM[k]['gridsearch'])

        model_dct[k] = kde

    return model_dct


def normalize_metadata(ds_in, clustering_models, debugging, metadata_type, train_set=False):
    if train_set:
        # Initialise One Hot Encoder
        ohe = OneHotEncoder(sparse=False, handle_unknown='ignore')
        X_train_ohe = []

    ds_out = []
    for idx, subject in enumerate(ds_in):
        s_out = deepcopy(subject)

        if metadata_type == 'mri_params':
            # categorize flip angle, repetition time and echo time values using KDE
            for m in ['FlipAngle', 'RepetitionTime', 'EchoTime']:
                v = subject["input_metadata"]["bids_metadata"][m]
                p = clustering_models[m].predict(v)
                s_out["input_metadata"]["bids_metadata"][m] = p
                if debugging:
                    print("{}: {} --> {}".format(m, v, p))

            # categorize manufacturer info based on the MANUFACTURER_CATEGORY dictionary
            manufacturer = subject["input_metadata"]["bids_metadata"]["Manufacturer"]
            if manufacturer in MANUFACTURER_CATEGORY:
                s_out["input_metadata"]["bids_metadata"]["Manufacturer"] = MANUFACTURER_CATEGORY[manufacturer]
                if debugging:
                    print("Manufacturer: {} --> {}".format(manufacturer, MANUFACTURER_CATEGORY[manufacturer]))
            else:
                print("{} with unknown manufacturer.".format(subject))
                s_out["input_metadata"]["bids_metadata"]["Manufacturer"] = -1  # if unknown manufacturer, then value set to -1

            s_out["input_metadata"]["bids_metadata"] = [s_out["input_metadata"]["bids_metadata"][k] for k in
                                                        ["FlipAngle", "RepetitionTime", "EchoTime", "Manufacturer"]]
        else:
            generic_contrast = GENERIC_CONTRAST[subject["input_metadata"]["bids_metadata"]["contrast"][0]] # FILM is only single channel
            label_contrast = CONTRAST_CATEGORY[generic_contrast]
            s_out["input_metadata"]["bids_metadata"] = [label_contrast]

        s_out["input_metadata"]["contrast"] = subject["input_metadata"]["bids_metadata"]["contrast"]

        if train_set:
            X_train_ohe.append(s_out["input_metadata"]["bids_metadata"])
        ds_out.append(s_out)

        del s_out, subject

    if train_set:
        X_train_ohe = np.vstack(X_train_ohe)
        ohe.fit(X_train_ohe)
        return ds_out, ohe
    else:
        return ds_out<|MERGE_RESOLUTION|>--- conflicted
+++ resolved
@@ -23,90 +23,81 @@
 CONTRAST_CATEGORY = {"T1w": 0, "T2w": 1, "T2star": 2, "acq-MToff_MTS": 3, "acq-MTon_MTS": 4, "acq-T1w_MTS": 5}
 
 
-class MRI2DBidsSegDataset(mt_datasets.MRI2DSegmentationDataset):
-    def _load_filenames(self):
-<<<<<<< HEAD
-        for input_filename, gt_filename, bids_metadata, contrast in self.filename_pairs:
-            segpair = mt_datasets.SegmentationPair2D(input_filename, gt_filename, bids_metadata, contrast)
-            self.handlers.append(segpair)
-
-=======
-        for input_filename, target_filename, bids_metadata, contrast, roi_filename in self.filename_pairs:
-            segpair = BIDSSegPair2D(input_filename, target_filename,
-                                    bids_metadata, contrast)
-            roipair = BIDSSegPair2D(input_filename, roi_filename,
-                                    bids_metadata, contrast)
-            self.handlers.append([segpair, roipair])
-
-    def _prepare_indexes(self):
-        for seg_roi_pairs in self.handlers:
-            seg_pair, roi_pair = seg_roi_pairs
-            input_data_shape, _ = seg_pair.get_pair_shapes()
-
-            for idx_pair_slice in range(input_data_shape[self.slice_axis]):
-                # filter empty roi slices
-                slice_roi_pair = roi_pair.get_pair_slice(idx_pair_slice,
-                                                            self.slice_axis)
-                if self.slice_filter_fn and slice_roi_pair['gt'] is not None:
-                    filter_fn_ret_roi = self.slice_filter_fn(slice_roi_pair)
-                    if (not filter_fn_ret_roi):
-                        continue
-
-                item = (seg_pair, roi_pair, idx_pair_slice)
-                self.indexes.append(item)
-
-    def __getitem__(self, index):
-        """Return the specific index pair slices (input, target),
-        or (input, target, roi).
-        :param index: slice index.
-        """
-        segpair, roipair, pair_slice = self.indexes[index]
-        seg_pair_slice = segpair.get_pair_slice(pair_slice,
-                                                self.slice_axis)
-        roi_pair_slice = roipair.get_pair_slice(pair_slice,
-                                                self.slice_axis)
-
-        # Consistency with torchvision, returning PIL Image
-        # Using the "Float mode" of PIL, the only mode
-        # supporting unbounded float32 values
-        input_img = Image.fromarray(seg_pair_slice["input"], mode='F')
-
-        # Handle unlabeled data
-        if seg_pair_slice["gt"] is None:
-            gt_img = None
-        else:
-            gt_img = Image.fromarray(seg_pair_slice["gt"], mode='F')
-
-        # Handle cases where no ROI provided
-        if roi_pair_slice["gt"] is None:
-            roi_img = None
-        else:
-            roi_img = Image.fromarray(roi_pair_slice["gt"], mode='F')
-
-        data_dict = {
-            'input': input_img,
-            'gt': gt_img,
-            'roi': roi_img,
-            'input_metadata': seg_pair_slice['input_metadata'],
-            'gt_metadata': seg_pair_slice['gt_metadata'],
-            'roi_metadata': roi_pair_slice['gt_metadata'],
-        }
-
-        if self.transform is not None:
-            data_dict = self.transform(data_dict)
-
-        return data_dict
-
->>>>>>> 63d3dd8d
-
-class BidsDataset(MRI2DBidsSegDataset):
+# class MRI2DBidsSegDataset(mt_datasets.MRI2DSegmentationDataset):
+#     def _load_filenames(self):
+#         for input_filename, target_filename, bids_metadata, contrast, roi_filename in self.filename_pairs:
+#             segpair =  mt_datasets.SegmentationPair2D(input_filename, target_filename,
+#                                                      bids_metadata, contrast)
+#             roipair =  mt_datasets.SegmentationPair2D(input_filename, roi_filename,
+#                                         bids_metadata, contrast)
+#             self.handlers.append([segpair, roipair])
+#
+#     def _prepare_indexes(self):
+#         for seg_roi_pairs in self.handlers:
+#             seg_pair, roi_pair = seg_roi_pairs
+#             input_data_shape, _ = seg_pair.get_pair_shapes()
+#
+#             for idx_pair_slice in range(input_data_shape[self.slice_axis]):
+#                 # filter empty roi slices
+#                 slice_roi_pair = roi_pair.get_pair_slice(idx_pair_slice,
+#                                                             self.slice_axis)
+#                 if self.slice_filter_fn and slice_roi_pair['gt'] is not None:
+#                     filter_fn_ret_roi = self.slice_filter_fn(slice_roi_pair)
+#                     if (not filter_fn_ret_roi):
+#                         continue
+#
+#                 item = (seg_pair, roi_pair, idx_pair_slice)
+#                 self.indexes.append(item)
+#
+#     def __getitem__(self, index):
+#         """Return the specific index pair slices (input, target),
+#         or (input, target, roi).
+#         :param index: slice index.
+#         """
+#         segpair, roipair, pair_slice = self.indexes[index]
+#         seg_pair_slice = segpair.get_pair_slice(pair_slice,
+#                                                 self.slice_axis)
+#         roi_pair_slice = roipair.get_pair_slice(pair_slice,
+#                                                 self.slice_axis)
+#
+#         # Consistency with torchvision, returning PIL Image
+#         # Using the "Float mode" of PIL, the only mode
+#         # supporting unbounded float32 values
+#         input_img = Image.fromarray(seg_pair_slice["input"], mode='F')
+#
+#         # Handle unlabeled data
+#         if seg_pair_slice["gt"] is None:
+#             gt_img = None
+#         else:
+#             gt_img = Image.fromarray(seg_pair_slice["gt"], mode='F')
+#
+#         # Handle cases where no ROI provided
+#         if roi_pair_slice["gt"] is None:
+#             roi_img = None
+#         else:
+#             roi_img = Image.fromarray(roi_pair_slice["gt"], mode='F')
+#
+#         data_dict = {
+#             'input': input_img,
+#             'gt': gt_img,
+#             'roi': roi_img,
+#             'input_metadata': seg_pair_slice['input_metadata'],
+#             'gt_metadata': seg_pair_slice['gt_metadata'],
+#             'roi_metadata': roi_pair_slice['gt_metadata'],
+#         }
+#
+#         if self.transform is not None:
+#             data_dict = self.transform(data_dict)
+#
+#         return data_dict
+
+
+
+class BidsDataset(mt_datasets.MRI2DSegmentationDataset):
     def __init__(self, root_dir, subject_lst, target_suffix, contrast_lst, contrast_balance={}, slice_axis=2, cache=True,
                  transform=None, metadata_choice=False, slice_filter_fn=None,
-<<<<<<< HEAD
-                 canonical=True, labeled=True, multichannel=False):
-=======
-                 canonical=True, labeled=True, roi_suffix=None):
->>>>>>> 63d3dd8d
+                 canonical=True, labeled=True, roi_suffix=None, multichannel=False):
+
 
         self.bids_ds = bids.BIDS(root_dir)
         self.filename_pairs = []
@@ -129,6 +120,7 @@
         if multichannel:
             multichannel_subjects = {subject: {"absolute_paths": [],
                                                   "deriv_path": None,
+                                                  "roi_filename": None,
                                                   "metadata": [],
                                                   "modalities": []} for subject in subject_lst}
 
@@ -181,28 +173,25 @@
                     if not all([_check_isMRIparam(m, metadata) for m in self.metadata.keys()]):
                         continue
 
-<<<<<<< HEAD
                 # Fill multichannel dictionary
                 if multichannel:
                     subj_id = subject.record["subject_id"]
                     multichannel_subjects[subj_id]["absolute_paths"].append(subject.record.absolute_path)
-                    multichannel_subjects[subj_id]["deriv_path"] = cord_label_filename
+                    multichannel_subjects[subj_id]["deriv_path"] = target_filename
                     multichannel_subjects[subj_id]["metadata"].append(subject.metadata())
                     multichannel_subjects[subj_id]["modalities"].append(subject.record["modality"])
+                    if roi_filename:
+                        multichannel_subjects[subj_id]["roi_filename"].append(roi_filename)
 
                 else:
                     self.filename_pairs.append(([subject.record.absolute_path],
-                                                cord_label_filename, [metadata], [subject.record["modality"]]))
+                                                target_filename, roi_filename, [metadata], [subject.record["modality"]]))
 
         if multichannel:
             for subject in multichannel_subjects.values():
                 if len(subject["absolute_paths"]):
-                    self.filename_pairs.append((subject["absolute_paths"], subject["deriv_path"], subject["metadata"], subject["modalities"]))
-=======
-                self.filename_pairs.append((subject.record.absolute_path,
-                                            target_filename, metadata, subject.record["modality"],
-                                            roi_filename))
->>>>>>> 63d3dd8d
+                    self.filename_pairs.append((subject["absolute_paths"], subject["deriv_path"],
+                                                subject["roi_filename"], subject["metadata"], subject["modalities"]))
 
         super().__init__(self.filename_pairs, slice_axis, cache,
                          transform, slice_filter_fn, canonical)
