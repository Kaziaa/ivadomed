import os
import copy
import nibabel as nib
import numpy as np
import torch
import torch.backends.cudnn as cudnn
from torch.utils.data import DataLoader, ConcatDataset
from tqdm import tqdm

from ivadomed import metrics as imed_metrics
from ivadomed import utils as imed_utils
from ivadomed import visualize as imed_visualize
from ivadomed import inference as imed_inference
from ivadomed import uncertainty as imed_uncertainty
from ivadomed.loader import utils as imed_loader_utils
from ivadomed.object_detection import utils as imed_obj_detect
from ivadomed.training import get_metadata
from ivadomed.postprocessing import threshold_predictions

cudnn.benchmark = True


def test(model_params, dataset_test, testing_params, log_directory, device, cuda_available=True,
         metric_fns=None, postprocessing=None):
    """Main command to test the network.

    Args:
        model_params (dict): Model's parameters.
        dataset_test (imed_loader): Testing dataset.
        testing_params (dict): Testing parameters.
        log_directory (str): Folder where predictions are saved.
        device (torch.device): Indicates the CPU or GPU ID.
        cuda_available (bool): If True, CUDA is available.
        metric_fns (list): List of metrics, see :mod:`ivadomed.metrics`.
        postprocessing (dict): Contains postprocessing steps.

    Returns:
        dict: result metrics.
    """
    # DATA LOADER
    test_loader = DataLoader(dataset_test, batch_size=testing_params["batch_size"],
                             shuffle=False, pin_memory=True,
                             collate_fn=imed_loader_utils.imed_collate,
                             num_workers=0)

    # LOAD TRAIN MODEL
    fname_model = os.path.join(log_directory, "best_model.pt")
    print('\nLoading model: {}'.format(fname_model))
    model = torch.load(fname_model, map_location=device)
    if cuda_available:
        model.cuda()
    model.eval()

    # CREATE OUTPUT FOLDER
    path_3Dpred = os.path.join(log_directory, 'pred_masks')
    if not os.path.isdir(path_3Dpred):
        os.makedirs(path_3Dpred)

    # METRIC MANAGER
    metric_mgr = imed_metrics.MetricManager(metric_fns)

    # UNCERTAINTY SETTINGS
    if (testing_params['uncertainty']['epistemic'] or testing_params['uncertainty']['aleatoric']) and \
            testing_params['uncertainty']['n_it'] > 0:
        n_monteCarlo = testing_params['uncertainty']['n_it'] + 1
        testing_params['uncertainty']['applied'] = True
        print('\nComputing model uncertainty over {} iterations.'.format(n_monteCarlo - 1))
    else:
        testing_params['uncertainty']['applied'] = False
        n_monteCarlo = 1

    for i_monteCarlo in range(n_monteCarlo):
        preds_npy, gt_npy = run_inference(test_loader, model, model_params, testing_params, path_3Dpred,
                                          cuda_available, i_monteCarlo, postprocessing)
        metric_mgr(preds_npy, gt_npy)
        # If uncertainty computation, don't apply it on last iteration for prediction
        if testing_params['uncertainty']['applied'] and (n_monteCarlo - 2 == i_monteCarlo):
            testing_params['uncertainty']['applied'] = False
            # COMPUTE UNCERTAINTY MAPS
            imed_uncertainty.run_uncertainty(ifolder=path_3Dpred)

    metrics_dict = metric_mgr.get_results()
    metric_mgr.reset()
    print(metrics_dict)
    return metrics_dict


def run_inference(test_loader, model, model_params, testing_params, ofolder, cuda_available,
                  i_monte_carlo=None, postprocessing=None):
    """Run inference on the test data and save results as nibabel files.

    Args:
        test_loader (torch DataLoader):
        model (nn.Module):
        model_params (dict):
        testing_params (dict):
        ofolder (str): Folder where predictions are saved.
        cuda_available (bool): If True, CUDA is available.
        i_monte_carlo (int): i_th Monte Carlo iteration.
        postprocessing (dict): Indicates postprocessing steps.

    Returns:
        ndarray, ndarray: Prediction, Ground-truth of shape n_sample, n_label, h, w, d.
    """
    # INIT STORAGE VARIABLES
    preds_npy_list, gt_npy_list, filenames = [], [], []
    pred_tmp_lst, z_tmp_lst, fname_tmp = [], [], ''
    volume = None
    weight_matrix = None

    for i, batch in enumerate(tqdm(test_loader, desc="Inference - Iteration " + str(i_monte_carlo))):
        with torch.no_grad():
            # GET SAMPLES
            # input_samples: list of batch_size tensors, whose size is n_channels X height X width X depth
            # gt_samples: idem with n_labels
            # batch['*_metadata']: list of batch_size lists, whose size is n_channels or n_labels
            if model_params["name"] in ["HeMISUnet", "HeMIS"]:
                input_samples = imed_utils.cuda(imed_utils.unstack_tensors(batch["input"]), cuda_available)
            else:
                input_samples = imed_utils.cuda(batch["input"], cuda_available)
            gt_samples = imed_utils.cuda(batch["gt"], cuda_available, non_blocking=True)

            # EPISTEMIC UNCERTAINTY
            if testing_params['uncertainty']['applied'] and testing_params['uncertainty']['epistemic']:
                for m in model.modules():
                    if m.__class__.__name__.startswith('Dropout'):
                        m.train()

            # RUN MODEL
<<<<<<< HEAD
            if model_params["name"] in ["HeMISUnet", "HeMIS", "FiLMedUnet"]:
=======
            if model_params["name"] == "HeMISUnet" or \
                    ('film_layers' in model_params and any(model_params['film_layers'])):
>>>>>>> d5018186
                metadata = get_metadata(batch["input_metadata"], model_params)
                preds = model(input_samples, metadata)
            else:
                preds = model(input_samples)

        if model_params["name"] in ["HeMISUnet", "HeMIS"]:
            # Reconstruct image with only one modality
            input_samples = batch['input'][0]

        if model_params["name"] == "Modified3DUNet" and model_params["attention"] and ofolder:
            imed_visualize.save_feature_map(batch, "attentionblock2", os.path.dirname(ofolder), model, input_samples,
                                            slice_axis=test_loader.dataset.slice_axis)

        # PREDS TO CPU
        preds_cpu = preds.cpu()

        task = imed_utils.get_task(model_params["name"])
        if task == "classification":
            gt_npy_list.append(gt_samples.cpu().numpy())
            preds_npy_list.append(preds_cpu.data.numpy())

        # RECONSTRUCT 3D IMAGE
        last_batch_bool = (i == len(test_loader) - 1)

        slice_axis = imed_utils.AXIS_DCT[testing_params['slice_axis']]

        # LOOP ACROSS SAMPLES
        for smp_idx in range(len(preds_cpu)):
            if "bounding_box" in batch['input_metadata'][smp_idx][0]:
                imed_obj_detect.adjust_undo_transforms(testing_params["undo_transforms"].transforms, batch, smp_idx)

            if model_params["is_2d"]:
                last_sample_bool = (last_batch_bool and smp_idx == len(preds_cpu) - 1)
                # undo transformations
                preds_idx_undo, metadata_idx = testing_params["undo_transforms"](preds_cpu[smp_idx],
                                                                                 batch['gt_metadata'][smp_idx],
                                                                                 data_type='gt')
                # preds_idx_undo is a list n_label arrays
                preds_idx_arr = np.array(preds_idx_undo)

                # TODO: gt_filenames should not be a list
                fname_ref = list(filter(None, metadata_idx[0]['gt_filenames']))[0]

                # NEW COMPLETE VOLUME
                if pred_tmp_lst and (fname_ref != fname_tmp or last_sample_bool) and task != "classification":
                    # save the completely processed file as a nifti file
                    if ofolder:
                        fname_pred = os.path.join(ofolder, fname_tmp.split('/')[-1])
                        fname_pred = fname_pred.rsplit("_", 1)[0] + '_pred.nii.gz'
                        # If Uncertainty running, then we save each simulation result
                        if testing_params['uncertainty']['applied']:
                            fname_pred = fname_pred.split('.nii.gz')[0] + '_' + str(i_monte_carlo).zfill(2) + '.nii.gz'
                            postprocessing = None
                    else:
                        fname_pred = None
                    output_nii = imed_inference.pred_to_nib(data_lst=pred_tmp_lst,
                                                        z_lst=z_tmp_lst,
                                                        fname_ref=fname_tmp,
                                                        fname_out=fname_pred,
                                                        slice_axis=slice_axis,
                                                        kernel_dim='2d',
                                                        bin_thr=-1,
                                                        postprocessing=postprocessing)
                    output_data = output_nii.get_fdata().transpose(3, 0, 1, 2)
                    preds_npy_list.append(output_data)

                    gt = get_gt(filenames)
                    gt_npy_list.append(gt)

                    output_nii_shape = output_nii.get_fdata().shape
                    if len(output_nii_shape) == 4 and output_nii_shape[-1] > 1 and ofolder:
                        imed_visualize.save_color_labels(np.stack(pred_tmp_lst, -1),
                                                     False,
                                                     fname_tmp,
                                                     fname_pred.split(".nii.gz")[0] + '_color.nii.gz',
                                                     imed_utils.AXIS_DCT[testing_params['slice_axis']])

                    # re-init pred_stack_lst
                    pred_tmp_lst, z_tmp_lst = [], []

                # add new sample to pred_tmp_lst, of size n_label X h X w ...
                pred_tmp_lst.append(preds_idx_arr)

                # TODO: slice_index should be stored in gt_metadata as well
                z_tmp_lst.append(int(batch['input_metadata'][smp_idx][0]['slice_index']))
                fname_tmp = fname_ref
                filenames = metadata_idx[0]['gt_filenames']

            else:
                pred_undo, metadata, last_sample_bool, volume, weight_matrix = \
                    imed_inference.volume_reconstruction(batch,
                                                     preds_cpu,
                                                     testing_params['undo_transforms'],
                                                     smp_idx, volume, weight_matrix)
                fname_ref = metadata[0]['gt_filenames'][0]
                # Indicator of last batch
                if last_sample_bool:
                    pred_undo = np.array(pred_undo)
                    if ofolder:
                        fname_pred = os.path.join(ofolder, fname_ref.split('/')[-1])
                        fname_pred = fname_pred.split(testing_params['target_suffix'][0])[0] + '_pred.nii.gz'
                        # If uncertainty running, then we save each simulation result
                        if testing_params['uncertainty']['applied']:
                            fname_pred = fname_pred.split('.nii.gz')[0] + '_' + str(i_monte_carlo).zfill(2) + '.nii.gz'
                            postprocessing = None
                    else:
                        fname_pred = None
                    # Choose only one modality
                    output_nii = imed_inference.pred_to_nib(data_lst=[pred_undo],
                                                        z_lst=[],
                                                        fname_ref=fname_ref,
                                                        fname_out=fname_pred,
                                                        slice_axis=slice_axis,
                                                        kernel_dim='3d',
                                                        bin_thr=-1,
                                                        postprocessing=postprocessing)
                    output_data = output_nii.get_fdata().transpose(3, 0, 1, 2)
                    preds_npy_list.append(output_data)

                    gt = get_gt(metadata[0]['gt_filenames'])
                    gt_npy_list.append(gt)
                    # Save merged labels with color

                    if pred_undo.shape[0] > 1 and ofolder:
                        imed_visualize.save_color_labels(pred_undo,
                                                     False,
                                                     batch['input_metadata'][smp_idx][0]['input_filenames'],
                                                     fname_pred.split(".nii.gz")[0] + '_color.nii.gz',
                                                     slice_axis)

    return preds_npy_list, gt_npy_list


def threshold_analysis(model_path, ds_lst, model_params, testing_params, metric="dice", increment=0.1,
                       fname_out="thr.png", cuda_available=True):
    """Run a threshold analysis to find the optimal threshold on a sub-dataset.

    Args:
        model_path (str): Model path.
        ds_lst (list): List of loaders.
        model_params (dict): Model's parameters.
        testing_params (dict): Testing parameters
        metric (str): Choice between "dice" and "recall_specificity". If "recall_specificity", then a ROC analysis
            is performed.
        increment (float): Increment between tested thresholds.
        fname_out (str): Plot output filename.
        cuda_available (bool): If True, CUDA is available.

    Returns:
        float: optimal threshold.
    """
    if metric not in ["dice", "recall_specificity"]:
        raise ValueError('\nChoice of metric for threshold analysis: dice, recall_specificity.')

    # Adjust some testing parameters
    testing_params["uncertainty"]["applied"] = False

    # Load model
    model = torch.load(model_path)
    # Eval mode
    model.eval()

    # List of thresholds
    thr_list = list(np.arange(0.0, 1.0, increment))[1:]

    # Init metric manager for each thr
    metric_fns = [imed_metrics.recall_score,
                  imed_metrics.dice_score,
                  imed_metrics.specificity_score]
    metric_dict = {thr: imed_metrics.MetricManager(metric_fns) for thr in thr_list}

    # Load
    loader = DataLoader(ConcatDataset(ds_lst), batch_size=testing_params["batch_size"],
                        shuffle=False, pin_memory=True, sampler=None,
                        collate_fn=imed_loader_utils.imed_collate,
                        num_workers=0)

    # Run inference
    preds_npy, gt_npy = run_inference(loader, model, model_params,
                                      testing_params,
                                      ofolder=None,
                                      cuda_available=cuda_available)

    print('\nRunning threshold analysis to find optimal threshold')
    # Make sure the GT is binarized
    gt_npy = [threshold_predictions(gt, thr=0.5) for gt in gt_npy]
    # Move threshold
    for thr in tqdm(thr_list, desc="Search"):
        preds_thr = [threshold_predictions(copy.deepcopy(pred), thr=thr) for pred in preds_npy]
        metric_dict[thr](preds_thr, gt_npy)

    # Get results
    tpr_list, fpr_list, dice_list = [], [], []
    for thr in thr_list:
        result_thr = metric_dict[thr].get_results()
        tpr_list.append(result_thr["recall_score"])
        fpr_list.append(1 - result_thr["specificity_score"])
        dice_list.append(result_thr["dice_score"])

    # Get optimal threshold
    if metric == "dice":
        diff_list = dice_list
    else:
        diff_list = [tpr - fpr for tpr, fpr in zip(tpr_list, fpr_list)]

    optimal_idx = np.max(np.where(diff_list == np.max(diff_list)))
    optimal_threshold = thr_list[optimal_idx]
    print('\tOptimal threshold: {}'.format(optimal_threshold))

    # Save plot
    print('\tSaving plot: {}'.format(fname_out))
    if metric == "dice":
        # Run plot
        imed_metrics.plot_dice_thr(thr_list, dice_list, optimal_idx, fname_out)
    else:
        # Add 0 and 1 as extrema
        tpr_list = [0.0] + tpr_list + [1.0]
        fpr_list = [0.0] + fpr_list + [1.0]
        optimal_idx += 1
        # Run plot
        imed_metrics.plot_roc_curve(tpr_list, fpr_list, optimal_idx, fname_out)

    return optimal_threshold


def get_gt(filenames):
    """Get ground truth data as numpy array.
    
    Args:
        filenames (list): List of ground truth filenames, one per class.
    Returns:
        ndarray: 4D numpy array.
    """
    gt_lst = []
    for gt in filenames:
        # For multi-label, if all labels are not in every image
        if gt is not None:
            gt_lst.append(nib.load(gt).get_fdata())
        else:
            gt_lst.append(np.zeros(nib.load(list(filter(None, filenames))[0]).get_fdata().shape))
    return np.array(gt_lst)<|MERGE_RESOLUTION|>--- conflicted
+++ resolved
@@ -127,12 +127,8 @@
                         m.train()
 
             # RUN MODEL
-<<<<<<< HEAD
-            if model_params["name"] in ["HeMISUnet", "HeMIS", "FiLMedUnet"]:
-=======
-            if model_params["name"] == "HeMISUnet" or \
+            if model_params["name"] in ["HeMISUnet", "HeMIS"] or \
                     ('film_layers' in model_params and any(model_params['film_layers'])):
->>>>>>> d5018186
                 metadata = get_metadata(batch["input_metadata"], model_params)
                 preds = model(input_samples, metadata)
             else:
