import copy
import random
import logging
import nibabel as nib
import numpy as np
import torch
import pandas as pd
import os
import imageio
from torch.utils.data import Dataset
from tqdm import tqdm

from ivadomed import postprocessing as imed_postpro
from ivadomed import transforms as imed_transforms
from ivadomed import utils as imed_utils
from ivadomed.loader import utils as imed_loader_utils, adaptative as imed_adaptative, film as imed_film
from ivadomed.object_detection import utils as imed_obj_detect

logger = logging.getLogger(__name__)


def load_dataset(bids_df, data_list, transforms_params, model_params, target_suffix, roi_params,
                 contrast_params, slice_filter_params, slice_axis, multichannel,
                 dataset_type="training", requires_undo=False, metadata_type=None,
                 object_detection_params=None, soft_gt=False, device=None,
                 cuda_available=None, is_input_dropout=False, **kwargs):
    """Get loader appropriate loader according to model type. Available loaders are Bids3DDataset for 3D data,
    BidsDataset for 2D data and HDF5Dataset for HeMIS.

    Args:
        bids_df (BidsDataframe): Object containing dataframe with all BIDS image files and their metadata.
        data_list (list): Subject names list.
        transforms_params (dict): Dictionary containing transformations for "training", "validation", "testing" (keys),
            eg output of imed_transforms.get_subdatasets_transforms.
        model_params (dict): Dictionary containing model parameters.
        target_suffix (list of str): List of suffixes for target masks.
        roi_params (dict): Contains ROI related parameters.
        contrast_params (dict): Contains image contrasts related parameters.
        slice_filter_params (dict): Contains slice_filter parameters, see :doc:`configuration_file` for more details.
        slice_axis (string): Choice between "axial", "sagittal", "coronal" ; controls the axis used to extract the 2D
            data from 3D nifti files. 2D png/tif/jpg files use default "axial.
        multichannel (bool): If True, the input contrasts are combined as input channels for the model. Otherwise, each
            contrast is processed individually (ie different sample / tensor).
        metadata_type (str): Choice between None, "mri_params", "contrasts".
        dataset_type (str): Choice between "training", "validation" or "testing".
        requires_undo (bool): If True, the transformations without undo_transform will be discarded.
        object_detection_params (dict): Object dection parameters.
        soft_gt (bool): If True, ground truths are not binarized before being fed to the network. Otherwise, ground
        truths are thresholded (0.5) after the data augmentation operations.
        is_input_dropout (bool): Return input with missing modalities.

    Returns:
        BidsDataset

    Note: For more details on the parameters transform_params, target_suffix, roi_params, contrast_params,
    slice_filter_params and object_detection_params see :doc:`configuration_file`.
    """
    # Compose transforms
    tranform_lst, _ = imed_transforms.prepare_transforms(copy.deepcopy(transforms_params), requires_undo)

    # If ROICrop is not part of the transforms, then enforce no slice filtering based on ROI data.
    if 'ROICrop' not in transforms_params:
        roi_params["slice_filter_roi"] = None

    if model_params["name"] == "Modified3DUNet" or ('is_2d' in model_params and not model_params['is_2d']):
        dataset = Bids3DDataset(bids_df=bids_df,
                                subject_file_lst=data_list,
                                target_suffix=target_suffix,
                                roi_params=roi_params,
                                contrast_params=contrast_params,
                                metadata_choice=metadata_type,
                                slice_axis=imed_utils.AXIS_DCT[slice_axis],
                                transform=tranform_lst,
                                multichannel=multichannel,
                                model_params=model_params,
                                object_detection_params=object_detection_params,
                                soft_gt=soft_gt,
                                is_input_dropout=is_input_dropout)

    elif model_params["name"] == "HeMISUnet":
        dataset = imed_adaptative.HDF5Dataset(bids_df=bids_df,
                                              subject_file_lst=data_list,
                                              model_params=model_params,
                                              contrast_params=contrast_params,
                                              target_suffix=target_suffix,
                                              slice_axis=imed_utils.AXIS_DCT[slice_axis],
                                              transform=tranform_lst,
                                              metadata_choice=metadata_type,
                                              slice_filter_fn=imed_loader_utils.SliceFilter(**slice_filter_params,
                                                                                            device=device,
                                                                                            cuda_available=cuda_available),
                                              roi_params=roi_params,
                                              object_detection_params=object_detection_params,
                                              soft_gt=soft_gt)
    else:
        # Task selection
        task = imed_utils.get_task(model_params["name"])

        dataset = BidsDataset(bids_df=bids_df,
                              subject_file_lst=data_list,
                              target_suffix=target_suffix,
                              roi_params=roi_params,
                              contrast_params=contrast_params,
                              model_params=model_params,
                              metadata_choice=metadata_type,
                              slice_axis=imed_utils.AXIS_DCT[slice_axis],
                              transform=tranform_lst,
                              multichannel=multichannel,
                              slice_filter_fn=imed_loader_utils.SliceFilter(**slice_filter_params, device=device,
                                                                            cuda_available=cuda_available),
                              soft_gt=soft_gt,
                              object_detection_params=object_detection_params,
                              task=task,
                              is_input_dropout=is_input_dropout)
        dataset.load_filenames()

    if model_params["name"] == "Modified3DUNet":
        print("Loaded {} volumes of size {} for the {} set.".format(len(dataset), slice_axis, dataset_type))
    elif model_params["name"] != "HeMISUnet" and dataset.length:
        print("Loaded {} {} patches for the {} set.".format(len(dataset), slice_axis, dataset_type))
    else:
        print("Loaded {} {} slices for the {} set.".format(len(dataset), slice_axis, dataset_type))

    return dataset


def dropout_input(seg_pair):
    """Applies input-level dropout: zero to all channels minus one will be randomly set to zeros. This function verifies
    if some channels are already empty. Always at least one input channel will be kept.

    Args:
        seg_pair (dict): Batch containing torch tensors (input and gt) and metadata.

    Return:
        seg_pair (dict): Batch containing torch tensors (input and gt) and metadata with channel(s) dropped.
    """
    n_channels = seg_pair['input'].size(0)
    # Verify if the input is multichannel
    if n_channels > 1:
        # Verify if some channels are already empty
        n_unique_values = [len(torch.unique(input_data)) > 1 for input_data in seg_pair['input']]
        idx_empty = np.where(np.invert(n_unique_values))[0]

        # Select how many channels will be dropped between 0 and n_channels - 1 (keep at least one input)
        n_dropped = random.randint(0, n_channels - 1)

        if n_dropped > len(idx_empty):
            # Remove empty channel to the number of channels to drop
            n_dropped = n_dropped - len(idx_empty)
            # Select which channels will be dropped
            idx_dropped = []
            while len(idx_dropped) != n_dropped:
                idx = random.randint(0, n_channels - 1)
                # Don't include the empty channel in the dropped channels
                if idx not in idx_empty:
                    idx_dropped.append(idx)
        else:
            idx_dropped = idx_empty

        seg_pair['input'][idx_dropped] = torch.zeros_like(seg_pair['input'][idx_dropped])

    else:
        logger.warning("\n Impossible to apply input-level dropout since input is not multi-channel.")

    return seg_pair


class SegmentationPair(object):
    """This class is used to build segmentation datasets. It represents
    a pair of of two data volumes (the input data and the ground truth data).

    Args:
        input_filenames (list of str): The input filename list (supported by nibabel). For single channel, the list will
            contain 1 input filename.
        gt_filenames (list of str): The ground-truth filenames list.
        metadata (list): Metadata list with each item corresponding to an image (contrast) in input_filenames.
            For single channel, the list will contain metadata related to one image.
        cache (bool): If the data should be cached in memory or not.
        slice_axis (int): Indicates the axis used to extract 2D slices from 3D nifti files:
            "axial": 2, "sagittal": 0, "coronal": 1. 2D png/tif/jpg files use default "axial": 2.
        prepro_transforms (dict): Output of get_preprocessing_transforms.

    Attributes:
        input_filenames (list): List of input filenames.
        gt_filenames (list): List of ground truth filenames.
        metadata (dict): Dictionary containing metadata of input and gt.
        cache (bool): If the data should be cached in memory or not.
        slice_axis (int): Indicates the axis used to extract 2D slices from 3D nifti files:
            "axial": 2, "sagittal": 0, "coronal": 1. 2D png/tif/jpg files use default "axial": 2.
        prepro_transforms (dict): Transforms to be applied before training.
        input_handle (list): List of input nifty data as 'nibabel.nifti1.Nifti1Image' object or png/tif/jpg data as 'ndarray'
        gt_handle (list): List of gt nifty data as 'nibabel.nifti1.Nifti1Image' object or png/tif/jpg data as 'ndarray'
        extension (str): File extension of input files
    """

    def __init__(self, input_filenames, gt_filenames, metadata=None, slice_axis=2, cache=True, prepro_transforms=None,
                 soft_gt=False):

        self.input_filenames = input_filenames
        self.gt_filenames = gt_filenames
        self.metadata = metadata
        self.cache = cache
        self.slice_axis = slice_axis
        self.soft_gt = soft_gt
        self.prepro_transforms = prepro_transforms
        # list of the images
        self.input_handle = []

        # Ordered list of supported file extensions
        # TODO: Implement support of the following OMETIFF formats (#739):
        # [".ome.tif", ".ome.tiff", ".ome.tf2", ".ome.tf8", ".ome.btf"]
        # They are included in the list to avoid a ".ome.tif" or ".ome.tiff" following the ".tif" or ".tiff" pipeline
        ext_lst = [".nii", ".nii.gz", ".ome.tif", ".ome.tiff", ".ome.tf2", ".ome.tf8", ".ome.btf", ".tif",
                   ".tiff", ".png", ".jpg", ".jpeg"]

        # Returns the first match from the list
        self.extension = next((ext for ext in ext_lst if input_filenames[0].lower().endswith(ext)), None)
        # TODO: remove "ome" from condition when implementing OMETIFF support (#739)
        if (not self.extension) or ("ome" in self.extension):
            raise RuntimeError("The input file type of '{}' is not supported".format(input_filenames[0]))

        # loop over the filenames (list)
        for input_file in self.input_filenames:
            input_img = self.read_file(input_file)
            self.input_handle.append(input_img)
            if len(input_img.shape) > 3:
                raise RuntimeError("4-dimensional volumes not supported.")

        # list of GT for multiclass segmentation
        self.gt_handle = []

        # Labeled data (ie not inference time)
        if self.gt_filenames is not None:
            if not isinstance(self.gt_filenames, list):
                self.gt_filenames = [self.gt_filenames]
            for gt in self.gt_filenames:
                if gt is not None:
                    if isinstance(gt, str):  # this tissue has annotation from only one rater
                        self.gt_handle.append(self.read_file(gt))
                    else:  # this tissue has annotation from several raters
                        self.gt_handle.append([self.read_file(gt_rater) for gt_rater in gt])
                else:
                    self.gt_handle.append(None)

        # Sanity check for dimensions, should be the same
        input_shape, gt_shape = self.get_pair_shapes()

        if self.gt_filenames is not None and self.gt_filenames[0] is not None:
            if not np.allclose(input_shape, gt_shape):
                raise RuntimeError('Input and ground truth with different dimensions.')

        for idx, handle in enumerate(self.input_handle):
            self.input_handle[idx] = self.apply_canonical(handle)

        # Labeled data (ie not inference time)
        if self.gt_filenames is not None:
            for idx, gt in enumerate(self.gt_handle):
                if gt is not None:
                    if not isinstance(gt, list):  # this tissue has annotation from only one rater
                        self.gt_handle[idx] = self.apply_canonical(gt)
                    else:  # this tissue has annotation from several raters
                        self.gt_handle[idx] = [self.apply_canonical(gt_rater) for gt_rater in gt]

        # If binary classification, then extract labels from GT mask

        if self.metadata:
            self.metadata = []
            for data, input_filename in zip(metadata, input_filenames):
                data["input_filenames"] = input_filename
                data["gt_filenames"] = gt_filenames
                self.metadata.append(data)

    def get_pair_shapes(self):
        """Return the tuple (input, ground truth) representing both the input and ground truth shapes."""
        input_shape = []
        for handle in self.input_handle:
            shape = imed_loader_utils.orient_shapes_hwd(self.get_shape(handle), self.slice_axis)
            input_shape.append(tuple(shape))

            if not len(set(input_shape)):
                raise RuntimeError('Inputs have different dimensions.')

        gt_shape = []

        for gt in self.gt_handle:
            if gt is not None:
                if not isinstance(gt, list):  # this tissue has annotation from only one rater
                    gt = [gt]
                for gt_rater in gt:
                    shape = imed_loader_utils.orient_shapes_hwd(self.get_shape(gt_rater), self.slice_axis)
                    gt_shape.append(tuple(shape))

                if not len(set(gt_shape)):
                    raise RuntimeError('Labels have different dimensions.')

        return input_shape[0], gt_shape[0] if len(gt_shape) else None

    def get_pair_data(self):
        """Return the tuple (input, ground truth) with the data content in numpy array."""
        cache_mode = 'fill' if self.cache else 'unchanged'

        input_data = []
        for handle in self.input_handle:
            hwd_oriented = imed_loader_utils.orient_img_hwd(self.get_data(handle, cache_mode), self.slice_axis)
            input_data.append(hwd_oriented)

        gt_data = []
        # Handle unlabeled data
        if self.gt_handle is None:
            gt_data = None
        for gt in self.gt_handle:
            if gt is not None:
                if not isinstance(gt, list):  # this tissue has annotation from only one rater
                    hwd_oriented = imed_loader_utils.orient_img_hwd(self.get_data(gt, cache_mode), self.slice_axis)
                    gt_data.append(hwd_oriented)
                else:  # this tissue has annotation from several raters
                    hwd_oriented_list = [
                        imed_loader_utils.orient_img_hwd(self.get_data(gt_rater, cache_mode),
                                                         self.slice_axis) for gt_rater in gt]
                    gt_data.append([hwd_oriented.astype(data_type) for hwd_oriented in hwd_oriented_list])
            else:
                gt_data.append(
                    np.zeros(imed_loader_utils.orient_shapes_hwd(self.input_handle[0].shape, self.slice_axis),
                             dtype=np.float32).astype(np.uint8))

        return input_data, gt_data

    def get_pair_metadata(self, slice_index=0, coord=None):
        """Return dictionary containing input and gt metadata.

        Args:
            slice_index (int): Index of 2D slice if 2D model is used, else 0.
            coord (tuple or list): Coordinates of subvolume in volume if 3D model is used, else None.

        Returns:
            dict: Input and gt metadata.
        """
        gt_meta_dict = []
        for idx_class, gt in enumerate(self.gt_handle):
            if gt is not None:
                if not isinstance(gt, list):  # this tissue has annotation from only one rater
                    gt_meta_dict.append(imed_loader_utils.SampleMetadata({
                        "zooms": imed_loader_utils.orient_shapes_hwd(self.get_voxel_size(gt), self.slice_axis),
                        "data_shape": imed_loader_utils.orient_shapes_hwd(self.get_shape(gt), self.slice_axis),
                        "gt_filenames": self.metadata[0]["gt_filenames"],
                        "bounding_box": self.metadata[0]["bounding_box"] if 'bounding_box' in self.metadata[
                            0] else None,
                        "data_type": 'gt',
                        "crop_params": {}
                    }))
                else:
                    gt_meta_dict.append([imed_loader_utils.SampleMetadata({
                        "zooms": imed_loader_utils.orient_shapes_hwd(self.get_voxel_size(gt_rater), self.slice_axis),
                        "data_shape": imed_loader_utils.orient_shapes_hwd(self.get_shape(gt_rater), self.slice_axis),
                        "gt_filenames": self.metadata[0]["gt_filenames"][idx_class][idx_rater],
                        "bounding_box": self.metadata[0]["bounding_box"] if 'bounding_box' in self.metadata[
                            0] else None,
                        "data_type": 'gt',
                        "crop_params": {}
                    }) for idx_rater, gt_rater in enumerate(gt)])

            else:
                # Temporarily append null metadata to null gt
                gt_meta_dict.append(None)

        # Replace null metadata with metadata from other existing classes of the same subject
        for idx, gt_metadata in enumerate(gt_meta_dict):
            if gt_metadata is None:
                gt_meta_dict[idx] = list(filter(None, gt_meta_dict))[0]

        input_meta_dict = []
        for handle in self.input_handle:
            input_meta_dict.append(imed_loader_utils.SampleMetadata({
                "zooms": imed_loader_utils.orient_shapes_hwd(self.get_voxel_size(handle), self.slice_axis),
                "data_shape": imed_loader_utils.orient_shapes_hwd(self.get_shape(handle), self.slice_axis),
                "data_type": 'im',
                "crop_params": {}
            }))

        dreturn = {
            "input_metadata": input_meta_dict,
            "gt_metadata": gt_meta_dict,
        }

        for idx, metadata in enumerate(self.metadata):  # loop across channels
            metadata["slice_index"] = slice_index
            metadata["coord"] = coord
            self.metadata[idx] = metadata
            for metadata_key in metadata.keys():  # loop across input metadata
                dreturn["input_metadata"][idx][metadata_key] = metadata[metadata_key]

        return dreturn

    def get_pair_slice(self, slice_index, gt_type="segmentation"):
        """Return the specified slice from (input, ground truth).

        Args:
            slice_index (int): Slice number.
            gt_type (str): Choice between segmentation or classification, returns mask (array) or label (int) resp.
                for the ground truth.
        """

        metadata = self.get_pair_metadata(slice_index)
        input_dataobj, gt_dataobj = self.get_pair_data()

        if self.slice_axis not in [0, 1, 2]:
            raise RuntimeError("Invalid axis, must be between 0 and 2.")

        input_slices = []
        # Loop over contrasts
        for data_object in input_dataobj:
            input_slices.append(np.asarray(data_object[..., slice_index],
                                           dtype=np.float32))

        # Handle the case for unlabeled data
        if self.gt_handle is None:
            gt_slices = None
        else:
            gt_slices = []
            for gt_obj in gt_dataobj:
                if gt_type == "segmentation":
                    if not isinstance(gt_obj, list):  # annotation from only one rater
                        gt_slices.append(np.asarray(gt_obj[..., slice_index],
                                                    dtype=np.float32))
                    else:  # annotations from several raters
                        gt_slices.append([np.asarray(gt_obj_rater[..., slice_index],
                                                     dtype=np.float32) for gt_obj_rater in gt_obj])
                else:
                    if not isinstance(gt_obj, list):  # annotation from only one rater
                        gt_slices.append(np.asarray(int(np.any(gt_obj[..., slice_index]))))
                    else:  # annotations from several raters
                        gt_slices.append([np.asarray(int(np.any(gt_obj_rater[..., slice_index])))
                                          for gt_obj_rater in gt_obj])
        dreturn = {
            "input": input_slices,
            "gt": gt_slices,
            "input_metadata": metadata["input_metadata"],
            "gt_metadata": metadata["gt_metadata"],
        }

        return dreturn

    def read_file(self, filename):
        """Read file according to file type.
        Args:
            filename (str): Subject filename.
        """
        if "nii" in self.extension:
            # For '.nii' and '.nii.gz' extentions
            # Returns 'nibabel.nifti1.Nifti1Image' object
            return nib.load(filename)

        # TODO: (#739) implement OMETIFF behavior (elif "ome" in self.extension)

        else:
            # For '.png', '.tif', '.tiff', '.jpg' and 'jpeg' extentions
            # Returns data from file as a 3D numpy array
            # Behavior for grayscale only, behavior TBD for RGB or RBGA
            if "tif" in self.extension:
                return np.expand_dims(imageio.imread(filename, format='tiff-pil', as_gray=True), axis=-1)
            else:
                return np.expand_dims(imageio.imread(filename, as_gray=True), axis=-1)


    def apply_canonical(self, data):
        """Apply nibabel as_closest_canonical function to nifti data only.
        Args:
            data ('nibabel.nifti1.Nifti1Image' object or 'ndarray'):
                for nifti or png/tif/jpg file respectively.
        """
        if "nii" in self.extension:
            # For '.nii' and '.nii.gz' extentions
            # Returns 'nibabel.nifti1.Nifti1Image' object
            return nib.as_closest_canonical(data)

        # TODO: (#739)  implement OMETIFF behavior (elif "ome" in self.extension)

        else:
            # For '.png', '.tif', '.tiff', '.jpg' and 'jpeg' extentions
            # Returns data as is in numpy array
            return data

    def get_shape(self, data):
        """Returns data shape according to file type.
        Args:
            data ('nibabel.nifti1.Nifti1Image' object or 'ndarray'):
                for nifti or png/tif/jpg file respectively.
        Returns:
            ndarray: Data shape.
        """
        if "nii" in self.extension:
            # For '.nii' and '.nii.gz' extentions
            return data.header.get_data_shape()

        # TODO: (#739) implement OMETIFF behavior (elif "ome" in self.extension)

        else:
            # For '.png', '.tif', '.tiff', '.jpg' and 'jpeg' extentions
            return data.shape

    def get_voxel_size(self, data):
        """Returns voxel sizes in mm according to file type.
        Args:
            data ('nibabel.nifti1.Nifti1Image' object or 'ndarray'):
                for nifti and png/tif/jpg file respectively.
        Returns:
            tuple: Voxel size in mm
        """
        if "nii" in self.extension:
            # For '.nii' and '.nii.gz' extentions
            # Read zooms metadata from nifti file header
            return data.header.get_zooms()

        # TODO: (#739) implement OMETIFF behavior (elif "ome" in self.extension)

        else:
            # For '.png', '.tif', '.tiff', '.jpg' and 'jpeg' extentions
            # Voxel size is extracted from PixelSize metadata (from BIDS JSON sidecar)
            # PixelSize definition in example dataset is a scalar in micrometers (BIDS BEP031 v 0.0.2)
            # PixelSize definition may change for 2D [X, Y] and 3D [X, Y, Z] arrays in micrometers (BIDS BEP031 v 0.0.3)
            # This method supports both behaviors.
            # TODO: Update behavior to follow BEP microscopy development (#301)

            array_length = [2, 3]        # Accepted array length for 'PixelSize' metadata
            conversion_factor = 0.001    # Conversion factor from um to mm
            if 'PixelSize' in self.metadata[0]:
                ps_in_um = self.metadata[0]['PixelSize']
                if isinstance(ps_in_um, list) and (len(ps_in_um) in array_length):
                    ps_in_um = np.asarray(ps_in_um)
                    ps_in_um.resize(3)
                elif isinstance(ps_in_um, float):
                    ps_in_um = np.asarray([ps_in_um, ps_in_um, 0])
                else:
                    raise RuntimeError("'PixelSize' metadata type is not supported. Format must be 2D [X, Y] array, "
                                       "3D [X, Y, Z] array or float.")
                ps_in_mm = tuple(ps_in_um * conversion_factor)
            else:
                # TODO: Fix behavior for run_segment_command and inference, no BIDS metadata (#306)
                raise RuntimeError("'PixelSize' is missing from metadata")
            return ps_in_mm

    def get_data(self, data, cache_mode):
        """Get nifti file data.
        Args:
            data ('nibabel.nifti1.Nifti1Image' object or 'ndarray'):
                for nifti and png/tif/jpg file respectively.
            cache_mode (str): cache mode for nifti files
        Returns:
            ndarray: File data.
        """
        if "nii" in self.extension:
            # For '.nii' and '.nii.gz' extentions
            # Load data from file as numpy array
            return data.get_fdata(cache_mode, dtype=np.float32)

        # TODO: (#739) implement OME-TIFF behavior (elif "ome" in self.extension)

        else:
            # For '.png', '.tif', '.tiff', '.jpg' and 'jpeg' extentions
            # Returns data as is in numpy array
            return data


class MRI2DSegmentationDataset(Dataset):
    """Generic class for 2D (slice-wise) segmentation dataset.

    Args:
        filename_pairs (list): a list of tuples in the format (input filename list containing all modalities,ground \
            truth filename, ROI filename, metadata).
        length (list): Size of each dimensions of the patches, length equals 0 (no patching) or 2 (2d patching).
        stride (list): Size of the pixels' shift between patches, length equals 0 (no patching) or 2 (2d patching).
        slice_axis (int): Indicates the axis used to extract 2D slices from 3D nifti files:
            "axial": 2, "sagittal": 0, "coronal": 1. 2D png/tif/jpg files use default "axial": 2.
        cache (bool): if the data should be cached in memory or not.
        transform (torchvision.Compose): transformations to apply.
        slice_filter_fn (dict): Slice filter parameters, see :doc:`configuration_file` for more details.
        task (str): choice between segmentation or classification. If classification: GT is discrete values, \
            If segmentation: GT is binary mask.
        roi_params (dict): Dictionary containing parameters related to ROI image processing.
        soft_gt (bool): If True, ground truths are not binarized before being fed to the network. Otherwise, ground
        truths are thresholded (0.5) after the data augmentation operations.
        is_input_dropout (bool): Return input with missing modalities.

    Attributes:
        indexes (list): List of indices corresponding to each slice or patch in the dataset.
        handlers (list): List of indices corresponding to each slice in the dataset, used for indexing patches.
        filename_pairs (list): List of tuples in the format (input filename list containing all modalities,ground \
            truth filename, ROI filename, metadata).
        length (list): Size of each dimensions of the patches, length equals 0 (no patching) or 2 (2d patching).
        stride (list): Size of the pixels' shift between patches, length equals 0 (no patching) or 2 (2d patching).
        is_2d_patch (bool): True if length in model params.
        prepro_transforms (Compose): Transformations to apply before training.
        transform (Compose): Transformations to apply during training.
        cache (bool): Tf the data should be cached in memory or not.
        slice_axis (int): Indicates the axis used to extract 2D slices from 3D nifti files:
            "axial": 2, "sagittal": 0, "coronal": 1. 2D png/tif/jpg files use default "axial": 2.
        slice_filter_fn (dict): Slice filter parameters, see :doc:`configuration_file` for more details.
        n_contrasts (int): Number of input contrasts.
        has_bounding_box (bool): True if bounding box in all metadata, else False.
        task (str): Choice between segmentation or classification. If classification: GT is discrete values, \
            If segmentation: GT is binary mask.
        soft_gt (bool): If True, ground truths are not binarized before being fed to the network. Otherwise, ground
        truths are thresholded (0.5) after the data augmentation operations.
        slice_filter_roi (bool): Indicates whether a slice filtering is done based on ROI data.
        roi_thr (int): If the ROI mask contains less than this number of non-zero voxels, the slice will be discarded
            from the dataset.
        is_input_dropout (bool): Return input with missing modalities.

    """

    def __init__(self, filename_pairs, length=[], stride=[], slice_axis=2, cache=True, transform=None,
                 slice_filter_fn=None, task="segmentation", roi_params=None, soft_gt=False, is_input_dropout=False):
        self.indexes = []
        self.handlers = []
        self.filename_pairs = filename_pairs
        self.length = length
        self.stride = stride
        self.is_2d_patch = True if self.length else False
        self.prepro_transforms, self.transform = transform
        self.cache = cache
        self.slice_axis = slice_axis
        self.slice_filter_fn = slice_filter_fn
        self.n_contrasts = len(self.filename_pairs[0][0])
        if roi_params is None:
            roi_params = {"suffix": None, "slice_filter_roi": None}
        self.roi_thr = roi_params["slice_filter_roi"]
        self.slice_filter_roi = roi_params["suffix"] is not None and isinstance(self.roi_thr, int)
        self.soft_gt = soft_gt
        self.has_bounding_box = True
        self.task = task
        self.is_input_dropout = is_input_dropout


    def load_filenames(self):
        """Load preprocessed pair data (input and gt) in handler."""
        for input_filenames, gt_filenames, roi_filename, metadata in self.filename_pairs:
            roi_pair = SegmentationPair(input_filenames, roi_filename, metadata=metadata, slice_axis=self.slice_axis,
                                        cache=self.cache, prepro_transforms=self.prepro_transforms)

            seg_pair = SegmentationPair(input_filenames, gt_filenames, metadata=metadata, slice_axis=self.slice_axis,
                                        cache=self.cache, prepro_transforms=self.prepro_transforms,
                                        soft_gt=self.soft_gt)

            input_data_shape, _ = seg_pair.get_pair_shapes()

            for idx_pair_slice in range(input_data_shape[-1]):
                slice_seg_pair = seg_pair.get_pair_slice(idx_pair_slice, gt_type=self.task)
                self.has_bounding_box = imed_obj_detect.verify_metadata(slice_seg_pair, self.has_bounding_box)

                if self.has_bounding_box:
                    self.prepro_transforms = imed_obj_detect.adjust_transforms(self.prepro_transforms, slice_seg_pair)

                if self.slice_filter_fn and not self.slice_filter_fn(slice_seg_pair):
                    continue

                # Note: we force here gt_type=segmentation since ROI slice is needed to Crop the image
                slice_roi_pair = roi_pair.get_pair_slice(idx_pair_slice, gt_type="segmentation")

                if self.slice_filter_roi and imed_loader_utils.filter_roi(slice_roi_pair['gt'], self.roi_thr):
                    continue

                item = imed_transforms.apply_preprocessing_transforms(self.prepro_transforms,
                                                                      slice_seg_pair,
                                                                      slice_roi_pair)

                # If is_2d_patch, create handlers list for indexing patch
                if self.is_2d_patch:
                    for metadata in item[0]['input_metadata']:
                        metadata['index_shape'] = item[0]['input'][0].shape
                    self.handlers.append((item))
                # else, append the whole slice to self.indexes
                else:
                    self.indexes.append(item)

        # If is_2d_patch, prepare indices of patches
        if self.is_2d_patch:
            self.prepare_indices()

    def prepare_indices(self):
        """Stores coordinates of 2d patches for training."""
        for i in range(0, len(self.handlers)):

            input_img = self.handlers[i][0]['input']
            shape = input_img[0].shape

            if len(self.length) != 2 or len(self.stride) != 2:
                raise RuntimeError('"length_2D" and "stride_2D" must be of length 2.')
            for length, stride, size in zip(self.length, self.stride, shape):
                if stride > length or stride <= 0:
                    raise RuntimeError('"stride_2D" must be greater than 0 and smaller or equal to "length_2D".')
                if length > size:
                    raise RuntimeError('"length_2D" must be smaller or equal to image dimensions.')

            for x in range(0, (shape[0] - self.length[0] + self.stride[0]), self.stride[0]):
                if x + self.length[0] > shape[0]:
                    x = (shape[0] - self.length[0])
                for y in range(0, (shape[1] - self.length[1] + self.stride[1]), self.stride[1]):
                    if y + self.length[1] > shape[1]:
                        y = (shape[1] - self.length[1])
                    self.indexes.append({
                        'x_min': x,
                        'x_max': x + self.length[0],
                        'y_min': y,
                        'y_max': y + self.length[1],
                        'handler_index': i})

    def set_transform(self, transform):
        self.transform = transform

    def __len__(self):
        return len(self.indexes)

    def __getitem__(self, index):
        """Return the specific processed data corresponding to index (input, ground truth, roi and metadata).

        Args:
            index (int): Slice index.
        """

        if self.is_2d_patch:
            coord = self.indexes[index]
            seg_pair_slice, roi_pair_slice = self.handlers[coord['handler_index']]
        else:
            seg_pair_slice, roi_pair_slice = self.indexes[index]

        # In case multiple raters
        if seg_pair_slice['gt'] is not None and isinstance(seg_pair_slice['gt'][0], list):
            # Randomly pick a rater
            idx_rater = random.randint(0, len(seg_pair_slice['gt'][0]) - 1)
            # Use it as ground truth for this iteration
            # Note: in case of multi-class: the same rater is used across classes
            for idx_class in range(len(seg_pair_slice['gt'])):
                seg_pair_slice['gt'][idx_class] = seg_pair_slice['gt'][idx_class][idx_rater]
                seg_pair_slice['gt_metadata'][idx_class] = seg_pair_slice['gt_metadata'][idx_class][idx_rater]

        # Clean transforms params from previous transforms
        # i.e. remove params from previous iterations so that the coming transforms are different
        # Use copy to have different coordinates for reconstruction for a given handler with patch
        metadata_input = imed_loader_utils.clean_metadata(copy.deepcopy(seg_pair_slice['input_metadata']))
        metadata_roi = imed_loader_utils.clean_metadata(copy.deepcopy(roi_pair_slice['gt_metadata']))
        metadata_gt = imed_loader_utils.clean_metadata(copy.deepcopy(seg_pair_slice['gt_metadata']))

        # Run transforms on ROI
        # ROI goes first because params of ROICrop are needed for the followings
        stack_roi, metadata_roi = self.transform(sample=roi_pair_slice["gt"],
                                                 metadata=metadata_roi,
                                                 data_type="roi")

        # Update metadata_input with metadata_roi
        metadata_input = imed_loader_utils.update_metadata(metadata_roi, metadata_input)

        # Run transforms on images
        stack_input, metadata_input = self.transform(sample=seg_pair_slice["input"],
                                                     metadata=metadata_input,
                                                     data_type="im")

        # Update metadata_input with metadata_roi
        metadata_gt = imed_loader_utils.update_metadata(metadata_input, metadata_gt)

        if self.task == "segmentation":
            # Run transforms on images
            stack_gt, metadata_gt = self.transform(sample=seg_pair_slice["gt"],
                                                   metadata=metadata_gt,
                                                   data_type="gt")
            # Make sure stack_gt is binarized
            if stack_gt is not None and not self.soft_gt:
                stack_gt = imed_postpro.threshold_predictions(stack_gt, thr=0.5).astype(np.uint8)

        else:
            # Force no transformation on labels for classification task
            # stack_gt is a tensor of size 1x1, values: 0 or 1
            # "expand(1)" is necessary to be compatible with segmentation convention: n_labelxhxwxd
            stack_gt = torch.from_numpy(seg_pair_slice["gt"][0]).expand(1)

        # If is_2d_patch, add coordinates to metadata to reconstruct image
        if self.is_2d_patch:
            shape_x = coord["x_max"] - coord["x_min"]
            shape_y = coord["y_max"] - coord["y_min"]

            for metadata in metadata_input:
                metadata['coord'] = [coord["x_min"], coord["x_max"], coord["y_min"], coord["y_max"]]

            data_dict = {
                'input': torch.zeros(stack_input.shape[0], shape_x, shape_y),
                'gt': torch.zeros(stack_gt.shape[0], shape_x, shape_y) if stack_gt is not None else None,
                'roi': torch.zeros(stack_roi.shape[0], shape_x, shape_y) if stack_roi is not None else None,
                'input_metadata': metadata_input,
                'gt_metadata': metadata_gt,
                'roi_metadata': metadata_roi
            }

            for _ in range(len(stack_input)):
                data_dict['input'] = stack_input[:,
                                      coord['x_min']:coord['x_max'],
                                      coord['y_min']:coord['y_max']]

            if stack_gt is not None:
                for _ in range(len(stack_gt)):
                    data_dict['gt'] = stack_gt[:,
                                       coord['x_min']:coord['x_max'],
                                       coord['y_min']:coord['y_max']]

            if stack_roi is not None:
                for _ in range(len(stack_roi)):
                    data_dict['roi'] = stack_roi[:,
                                       coord['x_min']:coord['x_max'],
                                       coord['y_min']:coord['y_max']]

        else:
            data_dict = {
                'input': stack_input,
                'gt': stack_gt,
                'roi': stack_roi,
                'input_metadata': metadata_input,
                'gt_metadata': metadata_gt,
                'roi_metadata': metadata_roi
            }

        # Input-level dropout to train with missing modalities
        if self.is_input_dropout:
            data_dict = dropout_input(data_dict)

        return data_dict


class MRI3DSubVolumeSegmentationDataset(Dataset):
    """This is a class for 3D segmentation dataset. This class splits the initials volumes in several
    subvolumes. Each subvolumes will be of the sizes of the length parameter.

    This class also implement a stride parameter corresponding to the amount of voxels subvolumes are translated in
    each dimension at every iteration.

    Be careful, the input's dimensions should be compatible with the given
    lengths and strides. This class doesn't handle missing dimensions.

    Args:
        filename_pairs (list): A list of tuples in the format (input filename, ground truth filename).
        transform (Compose): Transformations to apply.
        length (tuple): Size of each dimensions of the subvolumes, length equals 3.
        stride (tuple): Size of the overlapping per subvolume and dimensions, length equals 3.
        slice_axis (int): Indicates the axis used to extract slices: "axial": 2, "sagittal": 0, "coronal": 1.
        soft_gt (bool): If True, ground truths are not binarized before being fed to the network. Otherwise, ground
        truths are thresholded (0.5) after the data augmentation operations.
        is_input_dropout (bool): Return input with missing modalities.
    """

    def __init__(self, filename_pairs, transform=None, length=(64, 64, 64), stride=(0, 0, 0), slice_axis=0,
                 task="segmentation", soft_gt=False, is_input_dropout=False):
        self.filename_pairs = filename_pairs
        self.handlers = []
        self.indexes = []
        self.length = length
        self.stride = stride
        self.prepro_transforms, self.transform = transform
        self.slice_axis = slice_axis
        self.has_bounding_box = True
        self.task = task
        self.soft_gt = soft_gt
        self.is_input_dropout = is_input_dropout

        self._load_filenames()
        self._prepare_indices()

    def _load_filenames(self):
        """Load preprocessed pair data (input and gt) in handler."""
        for input_filename, gt_filename, roi_filename, metadata in self.filename_pairs:
            segpair = SegmentationPair(input_filename, gt_filename, metadata=metadata, slice_axis=self.slice_axis,
                                       soft_gt=self.soft_gt)
            input_data, gt_data = segpair.get_pair_data()
            metadata = segpair.get_pair_metadata()
            seg_pair = {
                'input': input_data,
                'gt': gt_data,
                'input_metadata': metadata['input_metadata'],
                'gt_metadata': metadata['gt_metadata']
            }

            self.has_bounding_box = imed_obj_detect.verify_metadata(seg_pair, self.has_bounding_box)
            if self.has_bounding_box:
                self.prepro_transforms = imed_obj_detect.adjust_transforms(self.prepro_transforms, seg_pair,
                                                                           length=self.length,
                                                                           stride=self.stride)
            seg_pair, roi_pair = imed_transforms.apply_preprocessing_transforms(self.prepro_transforms,
                                                                                seg_pair=seg_pair)

            for metadata in seg_pair['input_metadata']:
                metadata['index_shape'] = seg_pair['input'][0].shape
            self.handlers.append((seg_pair, roi_pair))

    def _prepare_indices(self):
        """Stores coordinates of subvolumes for training."""
        for i in range(0, len(self.handlers)):
            segpair, _ = self.handlers[i]
            input_img = self.handlers[i][0]['input']
            shape = input_img[0].shape

            if ((shape[0] - self.length[0]) % self.stride[0]) != 0 or self.length[0] % 16 != 0 or shape[0] < \
                    self.length[0] \
                    or ((shape[1] - self.length[1]) % self.stride[1]) != 0 or self.length[1] % 16 != 0 or shape[1] < \
                    self.length[1] \
                    or ((shape[2] - self.length[2]) % self.stride[2]) != 0 or self.length[2] % 16 != 0 or shape[2] < \
                    self.length[2]:
                raise RuntimeError('Input shape of each dimension should be a \
                                    multiple of length plus 2 * padding and a multiple of 16.')

            for x in range(0, (shape[0] - self.length[0]) + 1, self.stride[0]):
                for y in range(0, (shape[1] - self.length[1]) + 1, self.stride[1]):
                    for z in range(0, (shape[2] - self.length[2]) + 1, self.stride[2]):
                        self.indexes.append({
                            'x_min': x,
                            'x_max': x + self.length[0],
                            'y_min': y,
                            'y_max': y + self.length[1],
                            'z_min': z,
                            'z_max': z + self.length[2],
                            'handler_index': i})

    def __len__(self):
        """Return the dataset size. The number of subvolumes."""
        return len(self.indexes)

    def __getitem__(self, index):
        """Return the specific index pair subvolume (input, ground truth).

        Args:
            index (int): Subvolume index.
        """
        coord = self.indexes[index]
        seg_pair, _ = self.handlers[coord['handler_index']]

        # In case multiple raters
        if seg_pair['gt'] is not None and isinstance(seg_pair['gt'][0], list):
            # Randomly pick a rater
            idx_rater = random.randint(0, len(seg_pair['gt'][0]) - 1)
            # Use it as ground truth for this iteration
            # Note: in case of multi-class: the same rater is used across classes
            for idx_class in range(len(seg_pair['gt'])):
                seg_pair['gt'][idx_class] = seg_pair['gt'][idx_class][idx_rater]
                seg_pair['gt_metadata'][idx_class] = seg_pair['gt_metadata'][idx_class][idx_rater]

        # Clean transforms params from previous transforms
        # i.e. remove params from previous iterations so that the coming transforms are different
        # Use copy to have different coordinates for reconstruction for a given handler
        metadata_input = imed_loader_utils.clean_metadata(copy.deepcopy(seg_pair['input_metadata']))
        metadata_gt = imed_loader_utils.clean_metadata(copy.deepcopy(seg_pair['gt_metadata']))

        # Run transforms on images
        stack_input, metadata_input = self.transform(sample=seg_pair['input'],
                                                     metadata=metadata_input,
                                                     data_type="im")
        # Update metadata_gt with metadata_input
        metadata_gt = imed_loader_utils.update_metadata(metadata_input, metadata_gt)

        # Run transforms on images
        stack_gt, metadata_gt = self.transform(sample=seg_pair['gt'],
                                               metadata=metadata_gt,
                                               data_type="gt")
        # Make sure stack_gt is binarized
        if stack_gt is not None and not self.soft_gt:
            stack_gt = imed_postpro.threshold_predictions(stack_gt, thr=0.5).astype(np.uint8)

        shape_x = coord["x_max"] - coord["x_min"]
        shape_y = coord["y_max"] - coord["y_min"]
        shape_z = coord["z_max"] - coord["z_min"]

        # add coordinates to metadata to reconstruct volume
        for metadata in metadata_input:
            metadata['coord'] = [coord["x_min"], coord["x_max"], coord["y_min"], coord["y_max"], coord["z_min"],
                                 coord["z_max"]]

        subvolumes = {
            'input': torch.zeros(stack_input.shape[0], shape_x, shape_y, shape_z),
            'gt': torch.zeros(stack_gt.shape[0], shape_x, shape_y, shape_z) if stack_gt is not None else None,
            'input_metadata': metadata_input,
            'gt_metadata': metadata_gt
        }

        for _ in range(len(stack_input)):
            subvolumes['input'] = stack_input[:,
                                  coord['x_min']:coord['x_max'],
                                  coord['y_min']:coord['y_max'],
                                  coord['z_min']:coord['z_max']]

        # Input-level dropout to train with missing modalities
        if self.is_input_dropout:
            subvolumes = dropout_input(subvolumes)

        if stack_gt is not None:
            for _ in range(len(stack_gt)):
                subvolumes['gt'] = stack_gt[:,
                                   coord['x_min']:coord['x_max'],
                                   coord['y_min']:coord['y_max'],
                                   coord['z_min']:coord['z_max']]

        return subvolumes


class Bids3DDataset(MRI3DSubVolumeSegmentationDataset):
    """BIDS specific dataset loader for 3D dataset.

    Args:
        bids_df (BidsDataframe): Object containing dataframe with all BIDS image files and their metadata.
        subject_file_lst (list): Subject filenames list.
        target_suffix (list): List of suffixes for target masks.
        model_params (dict): Dictionary containing model parameters.
        contrast_params (dict): Contains image contrasts related parameters.
        slice_axis (int): Indicates the axis used to extract slices: "axial": 2, "sagittal": 0, "coronal": 1.
        cache (bool): If the data should be cached in memory or not.
        transform (list): Transformation list (length 2) composed of preprocessing transforms (Compose) and transforms
            to apply during training (Compose).
        metadata_choice: Choice between "mri_params", "contrasts", None or False, related to FiLM.
        roi_params (dict): Dictionary containing parameters related to ROI image processing.
        multichannel (bool): If True, the input contrasts are combined as input channels for the model. Otherwise, each
            contrast is processed individually (ie different sample / tensor).
        object_detection_params (dict): Object dection parameters.
        is_input_dropout (bool): Return input with missing modalities.
    """

    def __init__(self, bids_df, subject_file_lst, target_suffix, model_params, contrast_params, slice_axis=2,
                 cache=True, transform=None, metadata_choice=False, roi_params=None,
                 multichannel=False, object_detection_params=None, task="segmentation", soft_gt=False,
                 is_input_dropout=False):
        dataset = BidsDataset(bids_df=bids_df,
                              subject_file_lst=subject_file_lst,
                              target_suffix=target_suffix,
                              roi_params=roi_params,
                              contrast_params=contrast_params,
                              model_params=model_params,
                              metadata_choice=metadata_choice,
                              slice_axis=slice_axis,
                              transform=transform,
                              multichannel=multichannel,
                              object_detection_params=object_detection_params,
                              is_input_dropout=is_input_dropout)

        super().__init__(dataset.filename_pairs, length=model_params["length_3D"], stride=model_params["stride_3D"],
                         transform=transform, slice_axis=slice_axis, task=task, soft_gt=soft_gt,
                         is_input_dropout=is_input_dropout)


class BidsDataset(MRI2DSegmentationDataset):
    """ BIDS specific dataset loader.

    Args:
        bids_df (BidsDataframe): Object containing dataframe with all BIDS image files and their metadata.
        subject_file_lst (list): Subject filenames list.
        target_suffix (list): List of suffixes for target masks.
        contrast_params (dict): Contains image contrasts related parameters.
        model_params (dict): Dictionary containing model parameters.
        slice_axis (int): Indicates the axis used to extract 2D slices from 3D nifti files:
            "axial": 2, "sagittal": 0, "coronal": 1. 2D png/tif/jpg files use default "axial": 2.
        cache (bool): If the data should be cached in memory or not.
        transform (list): Transformation list (length 2) composed of preprocessing transforms (Compose) and transforms
            to apply during training (Compose).
        metadata_choice (str): Choice between "mri_params", "contrasts", the name of a column from the
            participants.tsv file, None or False, related to FiLM.
        slice_filter_fn (SliceFilter): Class that filters slices according to their content.
        roi_params (dict): Dictionary containing parameters related to ROI image processing.
        multichannel (bool): If True, the input contrasts are combined as input channels for the model. Otherwise, each
            contrast is processed individually (ie different sample / tensor).
        object_detection_params (dict): Object dection parameters.
        task (str): Choice between segmentation or classification. If classification: GT is discrete values, \
            If segmentation: GT is binary mask.
        soft_gt (bool): If True, ground truths are not binarized before being fed to the network. Otherwise, ground
        truths are thresholded (0.5) after the data augmentation operations.
        is_input_dropout (bool): Return input with missing modalities.

    Attributes:
        filename_pairs (list): A list of tuples in the format (input filename list containing all modalities,ground \
            truth filename, ROI filename, metadata).
        metadata (dict): Dictionary containing FiLM metadata.
        soft_gt (bool): If True, ground truths are not binarized before being fed to the network. Otherwise, ground
            truths are thresholded (0.5) after the data augmentation operations.
        roi_params (dict): Dictionary containing parameters related to ROI image processing.

    """

    def __init__(self, bids_df, subject_file_lst, target_suffix, contrast_params, model_params, slice_axis=2,
                 cache=True, transform=None, metadata_choice=False, slice_filter_fn=None, roi_params=None,
                 multichannel=False, object_detection_params=None, task="segmentation", soft_gt=False,
                 is_input_dropout=False):

        self.roi_params = roi_params if roi_params is not None else {"suffix": None, "slice_filter_roi": None}
        self.soft_gt = soft_gt
        self.filename_pairs = []
        if metadata_choice == 'mri_params':
            self.metadata = {"FlipAngle": [], "RepetitionTime": [],
                             "EchoTime": [], "Manufacturer": []}

        # Sort subject_file_lst and create a sub-dataframe from bids_df containing only subjects from subject_file_lst
        subject_file_lst = sorted(subject_file_lst)
        df_subjects = bids_df.df[bids_df.df['filename'].isin(subject_file_lst)]
        # Backward compatibility for subject_file_lst containing participant_ids instead of filenames
        if df_subjects.empty:
            df_subjects = bids_df.df[bids_df.df['participant_id'].isin(subject_file_lst)]
            subject_file_lst = sorted(df_subjects['filename'].to_list())

        # Create a dictionary with the number of subjects for each contrast of contrast_balance
        tot = {contrast: df_subjects['suffix'].str.fullmatch(contrast).value_counts()[True]
               for contrast in contrast_params["balance"].keys()}

        # Create a counter that helps to balance the contrasts
        c = {contrast: 0 for contrast in contrast_params["balance"].keys()}

        # Get a list of subject_ids for multichannel_subjects (prefix filename without modality suffix and extension)
        subject_ids = []
        for subject in subject_file_lst:
            subject_ids.append(subject.split('.')[0].split('_')[0])
        subject_ids = sorted(list(set(subject_ids)))

        # Create multichannel_subjects dictionary for each subject_id
        multichannel_subjects = {}
        idx_dict = {}
        if multichannel:
            num_contrast = len(contrast_params["contrast_lst"])
            for idx, contrast in enumerate(contrast_params["contrast_lst"]):
                idx_dict[contrast] = idx
            multichannel_subjects = {subject: {"absolute_paths": [None] * num_contrast,
                                               "deriv_path": None,
                                               "roi_filename": None,
                                               "metadata": [None] * num_contrast} for subject in subject_ids}

        # Get all subjects path from bids_df for bounding box
        get_all_subj_path = bids_df.df[bids_df.df['filename']
                                .str.contains('|'.join(bids_df.get_subject_fnames()))]['path'].to_list()

        # Load bounding box from list of path
        bounding_box_dict = imed_obj_detect.load_bounding_boxes(object_detection_params,
                                                                get_all_subj_path,
                                                                slice_axis,
                                                                contrast_params["contrast_lst"])

        # Get all derivatives filenames from bids_df
        all_deriv = bids_df.get_deriv_fnames()

        # Create filename_pairs
        for subject in tqdm(subject_file_lst, desc="Loading dataset"):
            df_sub, roi_filename, target_filename, metadata = self.create_filename_pair(multichannel_subjects, subject, 
                                                                                c, tot, multichannel, df_subjects, 
                                                                                contrast_params, target_suffix, 
                                                                                all_deriv, bids_df, bounding_box_dict, 
                                                                                idx_dict, metadata_choice)
            # Fill multichannel dictionary
            # subj_id is the filename without modality suffix and extension
            if multichannel:
                multichannel_subjects = self.fill_multichannel_dict(multichannel_subjects, subject, idx_dict, df_sub, 
                                                                roi_filename, target_filename, metadata)
            else:
                self.filename_pairs.append(([df_sub['path'].values[0]],
                                        target_filename, roi_filename, [metadata]))

        if multichannel:
            for subject in multichannel_subjects.values():
                if None not in subject["absolute_paths"]:
                    self.filename_pairs.append((subject["absolute_paths"], subject["deriv_path"],
                                                subject["roi_filename"], subject["metadata"]))

        if not self.filename_pairs:
            raise Exception('No subjects were selected - check selection of parameters on config.json (e.g. center '
                            'selected + target_suffix)')

<<<<<<< HEAD
        super().__init__(self.filename_pairs, slice_axis, cache, transform, slice_filter_fn, task, self.roi_params,
                         self.soft_gt, is_input_dropout)

    def get_target_filename(self, target_suffix, target_filename, derivative):
        for idx, suffix_list in enumerate(target_suffix):
            # If suffix_list is a string, then only one rater annotation per class is available.
            # Otherwise, multiple raters segmented the same class.
            if isinstance(suffix_list, list):
                for suffix in suffix_list:
                    if suffix in derivative:
                        target_filename[idx].append(derivative)
            elif suffix_list in derivative:
                target_filename[idx] = derivative
            
        return target_filename

    def create_metadata_dict(self, metadata_choice, df_sub, bids_df):
        # add custom data to metadata
        if metadata_choice not in df_sub.columns:
            raise ValueError("The following metadata cannot be found: {}. "
                                "Invalid metadata choice.".format(metadata_choice))
        metadata[metadata_choice] = df_sub[metadata_choice].values[0]
        # Create metadata dict for OHE
        data_lst = sorted(set(bids_df.df[metadata_choice].dropna().values))
        metadata_dict = {}
        for idx, data in enumerate(data_lst):
            metadata_dict[data] = idx
        metadata['metadata_dict'] = metadata_dict

    def fill_multichannel_dict(self, multichannel_subjects, subject, idx_dict, df_sub, roi_filename, target_filename, metadata):
        idx = idx_dict[df_sub['suffix'].values[0]]
        subj_id = subject.split('.')[0].split('_')[0]
        multichannel_subjects[subj_id]["absolute_paths"][idx] = df_sub['path'].values[0]
        multichannel_subjects[subj_id]["deriv_path"] = target_filename
        multichannel_subjects[subj_id]["metadata"][idx] = metadata
        if roi_filename:
            multichannel_subjects[subj_id]["roi_filename"] = roi_filename
        return multichannel_subjects


    def create_filename_pair(self, multichannel_subjects, subject, c, tot, multichannel, df_subjects, contrast_params, 
                            target_suffix, all_deriv, bids_df, bounding_box_dict, idx_dict, metadata_choice):
        df_sub = df_subjects.loc[df_subjects['filename'] == subject]

        # Training & Validation: do not consider the contrasts over the threshold contained in contrast_balance
        contrast = df_sub['suffix'].values[0]
        if contrast in (contrast_params["balance"].keys()):
            c[contrast] = c[contrast] + 1
            if c[contrast] / tot[contrast] > contrast_params["balance"][contrast]:
                return
        if isinstance(target_suffix[0], str):
            target_filename, roi_filename = [None] * len(target_suffix), None
        else:
            target_filename, roi_filename = [[] for _ in range(len(target_suffix))], None

        derivatives = bids_df.df[bids_df.df['filename']
                        .str.contains('|'.join(bids_df.get_derivatives(subject, all_deriv)))]['path'].to_list()

        for derivative in derivatives:
            target_filename = self.get_target_filename(target_suffix, target_filename, derivative)
            if not (self.roi_params["suffix"] is None) and self.roi_params["suffix"] in derivative:
                roi_filename = [derivative]

        if (not any(target_filename)) or (not (self.roi_params["suffix"] is None) and (roi_filename is None)):
            return

        metadata = df_sub.to_dict(orient='records')[0]
        metadata['contrast'] = contrast

        if len(bounding_box_dict):
            # Take only one bounding box for cropping
            metadata['bounding_box'] = bounding_box_dict[str(df_sub['path'].values[0])][0]

        if metadata_choice == 'mri_params':
            if not all([imed_film.check_isMRIparam(m, metadata, subject, self.metadata) for m in
                        self.metadata.keys()]):
                return

        elif metadata_choice and metadata_choice != 'contrasts' and metadata_choice is not None:
            self.create_metadata_dict(metadata_choice, df_sub, bids_df)
        
        return df_sub, roi_filename, target_filename, metadata
=======
        length = model_params["length_2D"] if "length_2D" in model_params else []
        stride = model_params["stride_2D"] if "stride_2D" in model_params else []

        super().__init__(self.filename_pairs, length, stride, slice_axis, cache, transform, slice_filter_fn, task, self.roi_params,
                         self.soft_gt, is_input_dropout)
>>>>>>> ccd82d22
<|MERGE_RESOLUTION|>--- conflicted
+++ resolved
@@ -1159,8 +1159,10 @@
             raise Exception('No subjects were selected - check selection of parameters on config.json (e.g. center '
                             'selected + target_suffix)')
 
-<<<<<<< HEAD
-        super().__init__(self.filename_pairs, slice_axis, cache, transform, slice_filter_fn, task, self.roi_params,
+        length = model_params["length_2D"] if "length_2D" in model_params else []
+        stride = model_params["stride_2D"] if "stride_2D" in model_params else []
+
+        super().__init__(self.filename_pairs, length, stride, slice_axis, cache, transform, slice_filter_fn, task, self.roi_params,
                          self.soft_gt, is_input_dropout)
 
     def get_target_filename(self, target_suffix, target_filename, derivative):
@@ -1241,11 +1243,4 @@
         elif metadata_choice and metadata_choice != 'contrasts' and metadata_choice is not None:
             self.create_metadata_dict(metadata_choice, df_sub, bids_df)
         
-        return df_sub, roi_filename, target_filename, metadata
-=======
-        length = model_params["length_2D"] if "length_2D" in model_params else []
-        stride = model_params["stride_2D"] if "stride_2D" in model_params else []
-
-        super().__init__(self.filename_pairs, length, stride, slice_axis, cache, transform, slice_filter_fn, task, self.roi_params,
-                         self.soft_gt, is_input_dropout)
->>>>>>> ccd82d22
+        return df_sub, roi_filename, target_filename, metadata