import copy
import random
import nibabel as nib
import numpy as np
import torch
from bids_neuropoly import bids
from torch.utils.data import Dataset
from tqdm import tqdm

from ivadomed import postprocessing as imed_postpro
from ivadomed import transforms as imed_transforms
from ivadomed import utils as imed_utils
from ivadomed.loader import utils as imed_loader_utils, adaptative as imed_adaptative, film as imed_film
from ivadomed.object_detection import utils as imed_obj_detect


def load_dataset(data_list, bids_path, transforms_params, model_params, target_suffix, roi_params,
                 contrast_params, slice_filter_params, slice_axis, multichannel,
                 dataset_type="training", requires_undo=False, metadata_type=None,
                 object_detection_params=None, soft_gt=False, device=None,
                 cuda_available=None, **kwargs):
    """Get loader appropriate loader according to model type. Available loaders are Bids3DDataset for 3D data,
    BidsDataset for 2D data and HDF5Dataset for HeMIS.

    Args:
        data_list (list): Subject names list.
        bids_path (str): Path to the BIDS dataset.
        transforms_params (dict): Dictionary containing transformations for "training", "validation", "testing" (keys),
            eg output of imed_transforms.get_subdatasets_transforms.
        model_params (dict): Dictionary containing model parameters.
        target_suffix (list of str): List of suffixes for target masks.
        roi_params (dict): Contains ROI related parameters.
        contrast_params (dict): Contains image contrasts related parameters.
        slice_filter_params (dict): Contains slice_filter parameters, see :doc:`configuration_file` for more details.
        slice_axis (string): Choice between "axial", "sagittal", "coronal" ; controls the axis used to extract the 2D
            data.
        multichannel (bool): If True, the input contrasts are combined as input channels for the model. Otherwise, each
            contrast is processed individually (ie different sample / tensor).
        metadata_type (str): Choice between None, "mri_params", "contrasts".
        dataset_type (str): Choice between "training", "validation" or "testing".
        requires_undo (bool): If True, the transformations without undo_transform will be discarded.
        object_detection_params (dict): Object dection parameters.
        soft_gt (bool): If True, ground truths will be converted to float32, otherwise to uint8 and binarized
            (to save memory).
    Returns:
        BidsDataset

    Note: For more details on the parameters transform_params, target_suffix, roi_params, contrast_params,
    slice_filter_params and object_detection_params see :doc:`configuration_file`.
    """
    # Compose transforms
    tranform_lst, _ = imed_transforms.prepare_transforms(copy.deepcopy(transforms_params), requires_undo)

    # If ROICrop is not part of the transforms, then enforce no slice filtering based on ROI data.
    if 'ROICrop' not in transforms_params:
        roi_params["slice_filter_roi"] = None

    if model_params["name"] == "Modified3DUNet" or ('is_2d' in model_params and not model_params['is_2d']):
        dataset = Bids3DDataset(bids_path,
                                subject_lst=data_list,
                                target_suffix=target_suffix,
                                roi_params=roi_params,
                                contrast_params=contrast_params,
                                metadata_choice=metadata_type,
                                slice_axis=imed_utils.AXIS_DCT[slice_axis],
                                transform=tranform_lst,
                                multichannel=multichannel,
                                model_params=model_params,
                                object_detection_params=object_detection_params,
                                soft_gt=soft_gt)

    elif model_params["name"] == "HeMISUnet":
        dataset = imed_adaptative.HDF5Dataset(root_dir=bids_path,
                                              dataset_type=dataset_type,
                                              subject_lst=data_list,
                                              model_params=model_params,
                                              contrast_params=contrast_params,
                                              target_suffix=target_suffix,
                                              slice_axis=imed_utils.AXIS_DCT[slice_axis],
                                              transform=tranform_lst,
                                              metadata_choice=metadata_type,
<<<<<<< HEAD
                                              multichannel=multichannel,
=======
>>>>>>> 67434e99
                                              slice_filter_fn=imed_loader_utils.SliceFilter(**slice_filter_params,
                                                                                            device=device,
                                                                                            cuda_available=cuda_available),
                                              roi_params=roi_params,
                                              object_detection_params=object_detection_params,
                                              soft_gt=soft_gt)
    else:
        # Task selection
        task = imed_utils.get_task(model_params["name"])

        dataset = BidsDataset(bids_path,
                              subject_lst=data_list,
                              target_suffix=target_suffix,
                              roi_params=roi_params,
                              contrast_params=contrast_params,
                              metadata_choice=metadata_type,
                              slice_axis=imed_utils.AXIS_DCT[slice_axis],
                              transform=tranform_lst,
                              multichannel=multichannel,
                              slice_filter_fn=imed_loader_utils.SliceFilter(**slice_filter_params, device=device,
                                                                            cuda_available=cuda_available),
                              soft_gt=soft_gt,
                              object_detection_params=object_detection_params,
                              task=task)
        dataset.load_filenames()

    if model_params["name"] != "Modified3DUNet":
        print("Loaded {} {} slices for the {} set.".format(len(dataset), slice_axis, dataset_type))
    else:
        print("Loaded {} volumes of size {} for the {} set.".format(len(dataset), slice_axis, dataset_type))

    return dataset


class SegmentationPair(object):
    """This class is used to build segmentation datasets. It represents
    a pair of of two data volumes (the input data and the ground truth data).

    Args:
        input_filenames (list of str): The input filename list (supported by nibabel). For single channel, the list will
            contain 1 input filename.
        gt_filenames (list of str): The ground-truth filenames list.
        metadata (list): Metadata list with each item corresponding to an image (contrast) in input_filenames.
            For single channel, the list will contain metadata related to one image.
        cache (bool): If the data should be cached in memory or not.
        slice_axis (int): Indicates the axis used to extract slices: "axial": 2, "sagittal": 0, "coronal": 1.
        prepro_transforms (dict): Output of get_preprocessing_transforms.
        soft_gt (bool): If True, ground truths will be converted to float32, otherwise to uint8 and binarized
             (to save memory).

    Attributes:
        input_filenames (list): List of input filenames.
        gt_filenames (list): List of ground truth filenames.
        metadata (dict): Dictionary containing metadata of input and gt.
        cache (bool): If the data should be cached in memory or not.
        slice_axis (int): Indicates the axis used to extract slices: "axial": 2, "sagittal": 0, "coronal": 1.
        prepro_transforms (dict): Transforms to be applied before training.
        input_handle (list): List of input nifty data.
        gt_handle (list): List of gt nifty data.
    """

    def __init__(self, input_filenames, gt_filenames, metadata=None, slice_axis=2, cache=True, prepro_transforms=None,
                 soft_gt=False):

        self.input_filenames = input_filenames
        self.gt_filenames = gt_filenames
        self.metadata = metadata
        self.cache = cache
        self.slice_axis = slice_axis
        self.soft_gt = soft_gt
        self.prepro_transforms = prepro_transforms
        # list of the images
        self.input_handle = []

        # loop over the filenames (list)
        for input_file in self.input_filenames:
            input_img = nib.load(input_file)
            self.input_handle.append(input_img)
            if len(input_img.shape) > 3:
                raise RuntimeError("4-dimensional volumes not supported.")

        # list of GT for multiclass segmentation
        self.gt_handle = []

        # Labeled data (ie not inference time)
        if self.gt_filenames is not None:
            if not isinstance(self.gt_filenames, list):
                self.gt_filenames = [self.gt_filenames]
            for gt in self.gt_filenames:
                if gt is not None:
                    if isinstance(gt, str):  # this tissue has annotation from only one rater
                        self.gt_handle.append(nib.load(gt))
                    else:  # this tissue has annotation from several raters
                        self.gt_handle.append([nib.load(gt_rater) for gt_rater in gt])
                else:
                    self.gt_handle.append(None)

        # Sanity check for dimensions, should be the same
        input_shape, gt_shape = self.get_pair_shapes()

        if self.gt_filenames is not None and self.gt_filenames[0] is not None:
            if not np.allclose(input_shape, gt_shape):
                raise RuntimeError('Input and ground truth with different dimensions.')

        for idx, handle in enumerate(self.input_handle):
            self.input_handle[idx] = nib.as_closest_canonical(handle)

        # Labeled data (ie not inference time)
        if self.gt_filenames is not None:
            for idx, gt in enumerate(self.gt_handle):
                if gt is not None:
                    if not isinstance(gt, list):  # this tissue has annotation from only one rater
                        self.gt_handle[idx] = nib.as_closest_canonical(gt)
                    else:  # this tissue has annotation from several raters
                        self.gt_handle[idx] = [nib.as_closest_canonical(gt_rater) for gt_rater in gt]

        # If binary classification, then extract labels from GT mask

        if self.metadata:
            self.metadata = []
            for data, input_filename in zip(metadata, input_filenames):
                data["input_filenames"] = input_filename
                data["gt_filenames"] = gt_filenames
                self.metadata.append(data)

    def get_pair_shapes(self):
        """Return the tuple (input, ground truth) representing both the input and ground truth shapes."""
        input_shape = []
        for handle in self.input_handle:
            shape = imed_loader_utils.orient_shapes_hwd(handle.header.get_data_shape(), self.slice_axis)
            input_shape.append(tuple(shape))

            if not len(set(input_shape)):
                raise RuntimeError('Inputs have different dimensions.')

        gt_shape = []

        for gt in self.gt_handle:
            if gt is not None:
                if not isinstance(gt, list):  # this tissue has annotation from only one rater
                    gt = [gt]
                for gt_rater in gt:
                    shape = imed_loader_utils.orient_shapes_hwd(gt_rater.header.get_data_shape(), self.slice_axis)
                    gt_shape.append(tuple(shape))

                if not len(set(gt_shape)):
                    raise RuntimeError('Labels have different dimensions.')

        return input_shape[0], gt_shape[0] if len(gt_shape) else None

    def get_pair_data(self):
        """Return the tuple (input, ground truth) with the data content in numpy array."""
        cache_mode = 'fill' if self.cache else 'unchanged'

        input_data = []
        for handle in self.input_handle:
            hwd_oriented = imed_loader_utils.orient_img_hwd(handle.get_fdata(cache_mode, dtype=np.float32),
                                                            self.slice_axis)
            input_data.append(hwd_oriented)

        gt_data = []
        # Handle unlabeled data
        if self.gt_handle is None:
            gt_data = None
        for gt in self.gt_handle:
            if gt is not None:
                data_type = np.float32 if self.soft_gt else np.uint8
                if not isinstance(gt, list):  # this tissue has annotation from only one rater
                    hwd_oriented = imed_loader_utils.orient_img_hwd(gt.get_fdata(cache_mode, dtype=np.float32),
                                                                    self.slice_axis)
                    gt_data.append(hwd_oriented.astype(data_type))
                else:  # this tissue has annotation from several raters
                    hwd_oriented_list = [
                        imed_loader_utils.orient_img_hwd(gt_rater.get_fdata(cache_mode, dtype=np.float32),
                                                         self.slice_axis) for gt_rater in gt]
                    gt_data.append([hwd_oriented.astype(data_type) for hwd_oriented in hwd_oriented_list])
            else:
                gt_data.append(
                    np.zeros(imed_loader_utils.orient_shapes_hwd(self.input_handle[0].shape, self.slice_axis),
                             dtype=np.float32).astype(np.uint8))

        return input_data, gt_data

    def get_pair_metadata(self, slice_index=0, coord=None):
        """Return dictionary containing input and gt metadata.

        Args:
            slice_index (int): Index of 2D slice if 2D model is used, else 0.
            coord (tuple or list): Coordinates of subvolume in volume if 3D model is used, else None.

        Returns:
            dict: Input and gt metadata.
        """
        gt_meta_dict = []
        for idx_class, gt in enumerate(self.gt_handle):
            if gt is not None:
                if not isinstance(gt, list):  # this tissue has annotation from only one rater
                    gt_meta_dict.append(imed_loader_utils.SampleMetadata({
                        "zooms": imed_loader_utils.orient_shapes_hwd(gt.header.get_zooms(), self.slice_axis),
                        "data_shape": imed_loader_utils.orient_shapes_hwd(gt.header.get_data_shape(), self.slice_axis),
                        "gt_filenames": self.metadata[0]["gt_filenames"],
                        "bounding_box": self.metadata[0]["bounding_box"] if 'bounding_box' in self.metadata[
                            0] else None,
                        "data_type": 'gt',
                        "crop_params": {}
                    }))
                else:
                    gt_meta_dict.append([imed_loader_utils.SampleMetadata({
                        "zooms": imed_loader_utils.orient_shapes_hwd(gt_rater.header.get_zooms(), self.slice_axis),
                        "data_shape": imed_loader_utils.orient_shapes_hwd(gt_rater.header.get_data_shape(),
                                                                          self.slice_axis),
                        "gt_filenames": self.metadata[0]["gt_filenames"][idx_class][idx_rater],
                        "bounding_box": self.metadata[0]["bounding_box"] if 'bounding_box' in self.metadata[
                            0] else None,
                        "data_type": 'gt',
                        "crop_params": {}
                    }) for idx_rater, gt_rater in enumerate(gt)])

            else:
                # Temporarily append null metadata to null gt
                gt_meta_dict.append(None)

        # Replace null metadata with metadata from other existing classes of the same subject
        for idx, gt_metadata in enumerate(gt_meta_dict):
            if gt_metadata is None:
                gt_meta_dict[idx] = list(filter(None, gt_meta_dict))[0]

        input_meta_dict = []
        for handle in self.input_handle:
            input_meta_dict.append(imed_loader_utils.SampleMetadata({
                "zooms": imed_loader_utils.orient_shapes_hwd(handle.header.get_zooms(), self.slice_axis),
                "data_shape": imed_loader_utils.orient_shapes_hwd(handle.header.get_data_shape(), self.slice_axis),
                "data_type": 'im',
                "crop_params": {}
            }))

        dreturn = {
            "input_metadata": input_meta_dict,
            "gt_metadata": gt_meta_dict,
        }

        for idx, metadata in enumerate(self.metadata):  # loop across channels
            metadata["slice_index"] = slice_index
            metadata["coord"] = coord
            self.metadata[idx] = metadata
            for metadata_key in metadata.keys():  # loop across input metadata
                dreturn["input_metadata"][idx][metadata_key] = metadata[metadata_key]

        return dreturn

    def get_pair_slice(self, slice_index, gt_type="segmentation"):
        """Return the specified slice from (input, ground truth).

        Args:
            slice_index (int): Slice number.
            gt_type (str): Choice between segmentation or classification, returns mask (array) or label (int) resp.
                for the ground truth.
        """

        metadata = self.get_pair_metadata(slice_index)
        input_dataobj, gt_dataobj = self.get_pair_data()

        if self.slice_axis not in [0, 1, 2]:
            raise RuntimeError("Invalid axis, must be between 0 and 2.")

        input_slices = []
        # Loop over contrasts
        for data_object in input_dataobj:
            input_slices.append(np.asarray(data_object[..., slice_index],
                                           dtype=np.float32))

        # Handle the case for unlabeled data
        if self.gt_handle is None:
            gt_slices = None
        else:
            gt_slices = []
            for gt_obj in gt_dataobj:
                if gt_type == "segmentation":
                    data_type = np.float32 if self.soft_gt else np.uint8
                    if not isinstance(gt_obj, list):  # annotation from only one rater
                        gt_slices.append(np.asarray(gt_obj[..., slice_index],
                                                    dtype=data_type))
                    else:  # annotations from several raters
                        gt_slices.append([np.asarray(gt_obj_rater[..., slice_index],
                                                     dtype=data_type) for gt_obj_rater in gt_obj])
                else:
                    if not isinstance(gt_obj, list):  # annotation from only one rater
                        gt_slices.append(np.asarray(int(np.any(gt_obj[..., slice_index]))))
                    else:  # annotations from several raters
                        gt_slices.append([np.asarray(int(np.any(gt_obj_rater[..., slice_index])))
                                          for gt_obj_rater in gt_obj])
        dreturn = {
            "input": input_slices,
            "gt": gt_slices,
            "input_metadata": metadata["input_metadata"],
            "gt_metadata": metadata["gt_metadata"],
        }

        return dreturn


class MRI2DSegmentationDataset(Dataset):
    """Generic class for 2D (slice-wise) segmentation dataset.

    Args:
        filename_pairs (list): a list of tuples in the format (input filename list containing all modalities,ground \
            truth filename, ROI filename, metadata).
        slice_axis (int): axis to make the slicing (default axial).
        cache (bool): if the data should be cached in memory or not.
        transform (torchvision.Compose): transformations to apply.
        slice_filter_fn (dict): Slice filter parameters, see :doc:`configuration_file` for more details.
        task (str): choice between segmentation or classification. If classification: GT is discrete values, \
            If segmentation: GT is binary mask.
        roi_params (dict): Dictionary containing parameters related to ROI image processing.
        soft_gt (bool): If True, ground truths are expected to be non-binarized images encoded in float32 and will be
            fed as is to the network. Otherwise, ground truths are converted to uint8 and binarized to save memory
            space.

    Attributes:
        indexes (list): List of indices corresponding to each slice or subvolume in the dataset.
        filename_pairs (list): List of tuples in the format (input filename list containing all modalities,ground \
            truth filename, ROI filename, metadata).
        prepro_transforms (Compose): Transformations to apply before training.
        transform (Compose): Transformations to apply during training.
        cache (bool): Tf the data should be cached in memory or not.
        slice_axis (int): Indicates the axis used to extract slices: "axial": 2, "sagittal": 0, "coronal": 1.
        slice_filter_fn (dict): Slice filter parameters, see :doc:`configuration_file` for more details.
        n_contrasts (int): Number of input contrasts.
        has_bounding_box (bool): True if bounding box in all metadata, else False.
        task (str): Choice between segmentation or classification. If classification: GT is discrete values, \
            If segmentation: GT is binary mask.
        soft_gt (bool): If True, ground truths are expected to be non-binarized images encoded in float32 and will be
            fed as is to the network. Otherwise, ground truths are converted to uint8 and binarized to save memory
            space.
        slice_filter_roi (bool): Indicates whether a slice filtering is done based on ROI data.
        roi_thr (int): If the ROI mask contains less than this number of non-zero voxels, the slice will be discarded
            from the dataset.

    """

    def __init__(self, filename_pairs, slice_axis=2, cache=True, transform=None, slice_filter_fn=None,
                 task="segmentation", roi_params=None, soft_gt=False):
        self.indexes = []
        self.filename_pairs = filename_pairs
        self.prepro_transforms, self.transform = transform
        self.cache = cache
        self.slice_axis = slice_axis
        self.slice_filter_fn = slice_filter_fn
        self.n_contrasts = len(self.filename_pairs[0][0])
        if roi_params is None:
            roi_params = {"suffix": None, "slice_filter_roi": None}
        self.roi_thr = roi_params["slice_filter_roi"]
        self.slice_filter_roi = roi_params["suffix"] is not None and isinstance(self.roi_thr, int)
        self.soft_gt = soft_gt
        self.has_bounding_box = True
        self.task = task

    def load_filenames(self):
        """Load preprocessed pair data (input and gt) in handler."""
        for input_filenames, gt_filenames, roi_filename, metadata in self.filename_pairs:
            roi_pair = SegmentationPair(input_filenames, roi_filename, metadata=metadata, slice_axis=self.slice_axis,
                                        cache=self.cache, prepro_transforms=self.prepro_transforms)

            seg_pair = SegmentationPair(input_filenames, gt_filenames, metadata=metadata, slice_axis=self.slice_axis,
                                        cache=self.cache, prepro_transforms=self.prepro_transforms,
                                        soft_gt=self.soft_gt)

            input_data_shape, _ = seg_pair.get_pair_shapes()

            for idx_pair_slice in range(input_data_shape[-1]):
                slice_seg_pair = seg_pair.get_pair_slice(idx_pair_slice, gt_type=self.task)
                self.has_bounding_box = imed_obj_detect.verify_metadata(slice_seg_pair, self.has_bounding_box)
                if self.has_bounding_box:
                    self.prepro_transforms = imed_obj_detect.adjust_transforms(self.prepro_transforms, slice_seg_pair)

                if self.slice_filter_fn and not self.slice_filter_fn(slice_seg_pair):
                    continue

                # Note: we force here gt_type=segmentation since ROI slice is needed to Crop the image
                slice_roi_pair = roi_pair.get_pair_slice(idx_pair_slice, gt_type="segmentation")

                if self.slice_filter_roi and imed_loader_utils.filter_roi(slice_roi_pair['gt'], self.roi_thr):
                    continue

                item = imed_transforms.apply_preprocessing_transforms(self.prepro_transforms,
                                                                      slice_seg_pair,
                                                                      slice_roi_pair)
                self.indexes.append(item)

    def set_transform(self, transform):
        self.transform = transform

    def __len__(self):
        return len(self.indexes)

    def __getitem__(self, index):
        """Return the specific processed data corresponding to index (input, ground truth, roi and metadata).

        Args:
            index (int): Slice index.
        """
        seg_pair_slice, roi_pair_slice = self.indexes[index]

        # In case multiple raters
        if seg_pair_slice['gt'] is not None and isinstance(seg_pair_slice['gt'][0], list):
            # Randomly pick a rater
            idx_rater = random.randint(0, len(seg_pair_slice['gt'][0]) - 1)
            # Use it as ground truth for this iteration
            # Note: in case of multi-class: the same rater is used across classes
            for idx_class in range(len(seg_pair_slice['gt'])):
                seg_pair_slice['gt'][idx_class] = seg_pair_slice['gt'][idx_class][idx_rater]
                seg_pair_slice['gt_metadata'][idx_class] = seg_pair_slice['gt_metadata'][idx_class][idx_rater]

        # Clean transforms params from previous transforms
        # i.e. remove params from previous iterations so that the coming transforms are different
        metadata_input = imed_loader_utils.clean_metadata(seg_pair_slice['input_metadata'])
        metadata_roi = imed_loader_utils.clean_metadata(roi_pair_slice['gt_metadata'])
        metadata_gt = imed_loader_utils.clean_metadata(seg_pair_slice['gt_metadata'])

        # Run transforms on ROI
        # ROI goes first because params of ROICrop are needed for the followings
        stack_roi, metadata_roi = self.transform(sample=roi_pair_slice["gt"],
                                                 metadata=metadata_roi,
                                                 data_type="roi")

        # Update metadata_input with metadata_roi
        metadata_input = imed_loader_utils.update_metadata(metadata_roi, metadata_input)

        # Run transforms on images
        stack_input, metadata_input = self.transform(sample=seg_pair_slice["input"],
                                                     metadata=metadata_input,
                                                     data_type="im")

        # Update metadata_input with metadata_roi
        metadata_gt = imed_loader_utils.update_metadata(metadata_input, metadata_gt)

        if self.task == "segmentation":
            # Run transforms on images
            stack_gt, metadata_gt = self.transform(sample=seg_pair_slice["gt"],
                                                   metadata=metadata_gt,
                                                   data_type="gt")
            # Make sure stack_gt is binarized
            if stack_gt is not None and not self.soft_gt:
                stack_gt = imed_postpro.threshold_predictions(stack_gt, thr=0.5)

        else:
            # Force no transformation on labels for classification task
            # stack_gt is a tensor of size 1x1, values: 0 or 1
            # "expand(1)" is necessary to be compatible with segmentation convention: n_labelxhxwxd
            stack_gt = torch.from_numpy(seg_pair_slice["gt"][0]).expand(1)

        data_dict = {
            'input': stack_input,
            'gt': stack_gt,
            'roi': stack_roi,
            'input_metadata': metadata_input,
            'gt_metadata': metadata_gt,
            'roi_metadata': metadata_roi
        }

        return data_dict


class MRI3DSubVolumeSegmentationDataset(Dataset):
    """This is a class for 3D segmentation dataset. This class splits the initials volumes in several
    subvolumes. Each subvolumes will be of the sizes of the length parameter.

    This class also implement a stride parameter corresponding to the amount of voxels subvolumes are translated in
    each dimension at every iteration.

    Be careful, the input's dimensions should be compatible with the given
    lengths and strides. This class doesn't handle missing dimensions.

    Args:
        filename_pairs (list): A list of tuples in the format (input filename, ground truth filename).
        transform (Compose): Transformations to apply.
        length (tuple): Size of each dimensions of the subvolumes, length equals 3.
        stride (tuple): Size of the overlapping per subvolume and dimensions, length equals 3.
        slice_axis (int): Indicates the axis used to extract slices: "axial": 2, "sagittal": 0, "coronal": 1.
        soft_gt (bool): If True, ground truths are expected to be non-binarized images encoded in float32 and will be
            fed as is to the network. Otherwise, ground truths are converted to uint8 and binarized to save memory
            space.
    """

    def __init__(self, filename_pairs, transform=None, length=(64, 64, 64), stride=(0, 0, 0), slice_axis=0,
                 task="segmentation",
                 soft_gt=False):
        self.filename_pairs = filename_pairs
        self.handlers = []
        self.indexes = []
        self.length = length
        self.stride = stride
        self.prepro_transforms, self.transform = transform
        self.slice_axis = slice_axis
        self.has_bounding_box = True
        self.task = task
        self.soft_gt = soft_gt

        self._load_filenames()
        self._prepare_indices()

    def _load_filenames(self):
        """Load preprocessed pair data (input and gt) in handler."""
        for input_filename, gt_filename, roi_filename, metadata in self.filename_pairs:
            segpair = SegmentationPair(input_filename, gt_filename, metadata=metadata, slice_axis=self.slice_axis,
                                       soft_gt=self.soft_gt)
            input_data, gt_data = segpair.get_pair_data()
            metadata = segpair.get_pair_metadata()
            seg_pair = {
                'input': input_data,
                'gt': gt_data,
                'input_metadata': metadata['input_metadata'],
                'gt_metadata': metadata['gt_metadata']
            }

            self.has_bounding_box = imed_obj_detect.verify_metadata(seg_pair, self.has_bounding_box)
            if self.has_bounding_box:
                self.prepro_transforms = imed_obj_detect.adjust_transforms(self.prepro_transforms, seg_pair,
                                                                           length=self.length,
                                                                           stride=self.stride)
            seg_pair, roi_pair = imed_transforms.apply_preprocessing_transforms(self.prepro_transforms,
                                                                                seg_pair=seg_pair)

            for metadata in seg_pair['input_metadata']:
                metadata['index_shape'] = seg_pair['input'][0].shape
            self.handlers.append((seg_pair, roi_pair))

    def _prepare_indices(self):
        """Stores coordinates of subvolumes for training."""
        for i in range(0, len(self.handlers)):
            segpair, _ = self.handlers[i]
            input_img = self.handlers[i][0]['input']
            shape = input_img[0].shape

            if ((shape[0] - self.length[0]) % self.stride[0]) != 0 or self.length[0] % 16 != 0 or shape[0] < \
                    self.length[0] \
                    or ((shape[1] - self.length[1]) % self.stride[1]) != 0 or self.length[1] % 16 != 0 or shape[1] < \
                    self.length[1] \
                    or ((shape[2] - self.length[2]) % self.stride[2]) != 0 or self.length[2] % 16 != 0 or shape[2] < \
                    self.length[2]:
                raise RuntimeError('Input shape of each dimension should be a \
                                    multiple of length plus 2 * padding and a multiple of 16.')

            for x in range(0, (shape[0] - self.length[0]) + 1, self.stride[0]):
                for y in range(0, (shape[1] - self.length[1]) + 1, self.stride[1]):
                    for z in range(0, (shape[2] - self.length[2]) + 1, self.stride[2]):
                        self.indexes.append({
                            'x_min': x,
                            'x_max': x + self.length[0],
                            'y_min': y,
                            'y_max': y + self.length[1],
                            'z_min': z,
                            'z_max': z + self.length[2],
                            'handler_index': i})

    def __len__(self):
        """Return the dataset size. The number of subvolumes."""
        return len(self.indexes)

    def __getitem__(self, index):
        """Return the specific index pair subvolume (input, ground truth).

        Args:
            index (int): Subvolume index.
        """
        coord = self.indexes[index]
        seg_pair, _ = self.handlers[coord['handler_index']]

        # In case multiple raters
        if seg_pair['gt'] is not None and isinstance(seg_pair['gt'][0], list):
            # Randomly pick a rater
            idx_rater = random.randint(0, len(seg_pair['gt'][0]) - 1)
            # Use it as ground truth for this iteration
            # Note: in case of multi-class: the same rater is used across classes
            for idx_class in range(len(seg_pair['gt'])):
                seg_pair['gt'][idx_class] = seg_pair['gt'][idx_class][idx_rater]
                seg_pair['gt_metadata'][idx_class] = seg_pair['gt_metadata'][idx_class][idx_rater]

        # Clean transforms params from previous transforms
        # i.e. remove params from previous iterations so that the coming transforms are different
        # Use copy to have different coordinates for reconstruction for a given handler
        metadata_input = imed_loader_utils.clean_metadata(copy.deepcopy(seg_pair['input_metadata']))
        metadata_gt = imed_loader_utils.clean_metadata(copy.deepcopy(seg_pair['gt_metadata']))

        # Run transforms on images
        stack_input, metadata_input = self.transform(sample=seg_pair['input'],
                                                     metadata=metadata_input,
                                                     data_type="im")
        # Update metadata_gt with metadata_input
        metadata_gt = imed_loader_utils.update_metadata(metadata_input, metadata_gt)

        # Run transforms on images
        stack_gt, metadata_gt = self.transform(sample=seg_pair['gt'],
                                               metadata=metadata_gt,
                                               data_type="gt")
        # Make sure stack_gt is binarized
        if stack_gt is not None and not self.soft_gt:
            stack_gt = imed_postpro.threshold_predictions(stack_gt, thr=0.5)

        shape_x = coord["x_max"] - coord["x_min"]
        shape_y = coord["y_max"] - coord["y_min"]
        shape_z = coord["z_max"] - coord["z_min"]

        # add coordinates to metadata to reconstruct volume
        for metadata in metadata_input:
            metadata['coord'] = [coord["x_min"], coord["x_max"], coord["y_min"], coord["y_max"], coord["z_min"],
                                 coord["z_max"]]

        subvolumes = {
            'input': torch.zeros(stack_input.shape[0], shape_x, shape_y, shape_z),
            'gt': torch.zeros(stack_gt.shape[0], shape_x, shape_y, shape_z) if stack_gt is not None else None,
            'input_metadata': metadata_input,
            'gt_metadata': metadata_gt
        }

        for _ in range(len(stack_input)):
            subvolumes['input'] = stack_input[:,
                                  coord['x_min']:coord['x_max'],
                                  coord['y_min']:coord['y_max'],
                                  coord['z_min']:coord['z_max']]

        if stack_gt is not None:
            for _ in range(len(stack_gt)):
                subvolumes['gt'] = stack_gt[:,
                                   coord['x_min']:coord['x_max'],
                                   coord['y_min']:coord['y_max'],
                                   coord['z_min']:coord['z_max']]

        return subvolumes


class Bids3DDataset(MRI3DSubVolumeSegmentationDataset):
    """ BIDS specific dataset loader for 3D dataset.

    Args:
        root_dir (str): Path to the BIDS dataset.
        subject_lst (list): Subject names list.
        target_suffix (list): List of suffixes for target masks.
        model_params (dict): Dictionary containing model parameters.
        contrast_params (dict): Contains image contrasts related parameters.
        slice_axis (int): Indicates the axis used to extract slices: "axial": 2, "sagittal": 0, "coronal": 1.
        cache (bool): If the data should be cached in memory or not.
        transform (list): Transformation list (length 2) composed of preprocessing transforms (Compose) and transforms
            to apply during training (Compose).
        metadata_choice: Choice between "mri_params", "contrasts", None or False, related to FiLM.
        roi_params (dict): Dictionary containing parameters related to ROI image processing.
        multichannel (bool): If True, the input contrasts are combined as input channels for the model. Otherwise, each
            contrast is processed individually (ie different sample / tensor).
        object_detection_params (dict): Object dection parameters.
    """

    def __init__(self, root_dir, subject_lst, target_suffix, model_params, contrast_params, slice_axis=2,
                 cache=True, transform=None, metadata_choice=False, roi_params=None,
                 multichannel=False, object_detection_params=None, task="segmentation", soft_gt=False):
        dataset = BidsDataset(root_dir,
                              subject_lst=subject_lst,
                              target_suffix=target_suffix,
                              roi_params=roi_params,
                              contrast_params=contrast_params,
                              metadata_choice=metadata_choice,
                              slice_axis=slice_axis,
                              transform=transform,
                              multichannel=multichannel,
                              object_detection_params=object_detection_params)

        super().__init__(dataset.filename_pairs, length=model_params["length_3D"], stride=model_params["stride_3D"],
                         transform=transform, slice_axis=slice_axis, task=task, soft_gt=soft_gt)


class BidsDataset(MRI2DSegmentationDataset):
    """ BIDS specific dataset loader.

    Args:
        root_dir (str): Path to the BIDS dataset.
        subject_lst (list): Subject names list.
        target_suffix (list): List of suffixes for target masks.
        contrast_params (dict): Contains image contrasts related parameters.
        slice_axis (int): Indicates the axis used to extract slices: "axial": 2, "sagittal": 0, "coronal": 1.
        cache (bool): If the data should be cached in memory or not.
        transform (list): Transformation list (length 2) composed of preprocessing transforms (Compose) and transforms
            to apply during training (Compose).
        metadata_choice (str): Choice between "mri_params", "contrasts", the name of a column from the
            participants.tsv file, None or False, related to FiLM.
        slice_filter_fn (SliceFilter): Class that filters slices according to their content.
        roi_params (dict): Dictionary containing parameters related to ROI image processing.
        multichannel (bool): If True, the input contrasts are combined as input channels for the model. Otherwise, each
            contrast is processed individually (ie different sample / tensor).
        object_detection_params (dict): Object dection parameters.
        task (str): Choice between segmentation or classification. If classification: GT is discrete values, \
            If segmentation: GT is binary mask.
        soft_gt (bool): If True, ground truths will be converted to float32, otherwise to uint8 and binarized
            (to save memory).

    Attributes:
        bids_ds (BIDS): BIDS dataset.
        filename_pairs (list): A list of tuples in the format (input filename list containing all modalities,ground \
            truth filename, ROI filename, metadata).
        metadata (dict): Dictionary containing FiLM metadata.

    """

    def __init__(self, root_dir, subject_lst, target_suffix, contrast_params, slice_axis=2,
                 cache=True, transform=None, metadata_choice=False, slice_filter_fn=None, roi_params=None,
                 multichannel=False, object_detection_params=None, task="segmentation", soft_gt=False):

        self.bids_ds = bids.BIDS(root_dir)
        self.roi_params = roi_params if roi_params is not None else {"suffix": None, "slice_filter_roi": None}
        self.soft_gt = soft_gt
        self.filename_pairs = []
        if metadata_choice == 'mri_params':
            self.metadata = {"FlipAngle": [], "RepetitionTime": [],
                             "EchoTime": [], "Manufacturer": []}

        bids_subjects = [s for s in self.bids_ds.get_subjects() if s.record["subject_id"] in subject_lst]

        # Create a list with the filenames for all contrasts and subjects
        subjects_tot = []
        for subject in bids_subjects:
            subjects_tot.append(str(subject.record["absolute_path"]))

        # Create a dictionary with the number of subjects for each contrast of contrast_balance

        tot = {contrast: len([s for s in bids_subjects if s.record["modality"] == contrast])
               for contrast in contrast_params["balance"].keys()}

        # Create a counter that helps to balance the contrasts
        c = {contrast: 0 for contrast in contrast_params["balance"].keys()}

        multichannel_subjects = {}
        if multichannel:
            num_contrast = len(contrast_params["contrast_lst"])
            idx_dict = {}
            for idx, contrast in enumerate(contrast_params["contrast_lst"]):
                idx_dict[contrast] = idx
            multichannel_subjects = {subject: {"absolute_paths": [None] * num_contrast,
                                               "deriv_path": None,
                                               "roi_filename": None,
                                               "metadata": [None] * num_contrast} for subject in subject_lst}

        bounding_box_dict = imed_obj_detect.load_bounding_boxes(object_detection_params,
                                                                self.bids_ds.get_subjects(),
                                                                slice_axis,
                                                                contrast_params["contrast_lst"])

        for subject in tqdm(bids_subjects, desc="Loading dataset"):
            if subject.record["modality"] in contrast_params["contrast_lst"]:
                # Training & Validation: do not consider the contrasts over the threshold contained in contrast_balance
                if subject.record["modality"] in contrast_params["balance"].keys():
                    c[subject.record["modality"]] = c[subject.record["modality"]] + 1
                    if c[subject.record["modality"]] / tot[subject.record["modality"]] > contrast_params["balance"][
                        subject.record["modality"]]:
                        continue

                if not subject.has_derivative("labels"):
                    print("Subject without derivative, skipping.")
                    continue
                derivatives = subject.get_derivatives("labels")
                if isinstance(target_suffix[0], str):
                    target_filename, roi_filename = [None] * len(target_suffix), None
                else:
                    target_filename, roi_filename = [[] for _ in range(len(target_suffix))], None

                for deriv in derivatives:
                    for idx, suffix_list in enumerate(target_suffix):
                        # If suffix_list is a string, then only one rater annotation per class is available.
                        # Otherwise, multiple raters segmented the same class.
                        if isinstance(suffix_list, list):
                            for suffix in suffix_list:
                                if deriv.endswith(subject.record["modality"] + suffix + ".nii.gz"):
                                    target_filename[idx].append(deriv)
                        elif deriv.endswith(subject.record["modality"] + suffix_list + ".nii.gz"):
                            target_filename[idx] = deriv

                    if not (self.roi_params["suffix"] is None) and \
                            deriv.endswith(subject.record["modality"] + self.roi_params["suffix"] + ".nii.gz"):
                        roi_filename = [deriv]

                # Stop if target filename is only None or if there is no ROI when ROI wanted.
                # This doesn't apply to multichannel
                if ((not any(target_filename)) or
                    (not (self.roi_params["suffix"] is None) and (roi_filename is None))) \
                        and not multichannel:
                    continue

                if not subject.has_metadata():
                    metadata = {}
                else:
                    metadata = subject.metadata()

                # add contrast to metadata
                metadata['contrast'] = subject.record["modality"]

                if len(bounding_box_dict):
                    # Take only one bounding box for cropping
                    metadata['bounding_box'] = bounding_box_dict[str(subject.record["absolute_path"])][0]

                if metadata_choice == 'mri_params':
                    if not all([imed_film.check_isMRIparam(m, metadata, subject, self.metadata) for m in
                                self.metadata.keys()]):
                        continue

                elif metadata_choice and metadata_choice != 'contrasts' and metadata_choice is not None:
                    # add custom data to metadata
                    subject_id = subject.record["subject_id"]
                    df = bids.BIDS(root_dir).participants.content
                    if metadata_choice not in df.columns:
                        raise ValueError("The following metadata cannot be found in participants.tsv file: {}. "
                                         "Invalid metadata choice.".format(metadata_choice))

                    metadata[metadata_choice] = df[df['participant_id'] == subject_id][metadata_choice].values[0]

                    # Create metadata dict for OHE
                    data_lst = sorted(set(df[metadata_choice].values))
                    metadata_dict = {}
                    for idx, data in enumerate(data_lst):
                        metadata_dict[data] = idx

                    metadata['metadata_dict'] = metadata_dict

                # Fill multichannel dictionary
                if multichannel:
                    idx = idx_dict[subject.record["modality"]]
                    subj_id = subject.record["subject_id"]
                    multichannel_subjects[subj_id]["absolute_paths"][idx] = subject.record.absolute_path
                    # Store only existing target filenames
                    if all(target_filename):
                        multichannel_subjects[subj_id]["deriv_path"] = target_filename
                    multichannel_subjects[subj_id]["metadata"][idx] = metadata
                    if roi_filename:
                        multichannel_subjects[subj_id]["roi_filename"] = roi_filename

                else:
                    self.filename_pairs.append(([subject.record.absolute_path],
                                                target_filename, roi_filename, [metadata]))

        if multichannel:
            for subject in multichannel_subjects.values():
                if None not in subject["absolute_paths"]:
                    self.filename_pairs.append((subject["absolute_paths"], subject["deriv_path"],
                                                subject["roi_filename"], subject["metadata"]))

        super().__init__(self.filename_pairs, slice_axis, cache, transform, slice_filter_fn, task, self.roi_params,
                         self.soft_gt)<|MERGE_RESOLUTION|>--- conflicted
+++ resolved
@@ -79,10 +79,7 @@
                                               slice_axis=imed_utils.AXIS_DCT[slice_axis],
                                               transform=tranform_lst,
                                               metadata_choice=metadata_type,
-<<<<<<< HEAD
                                               multichannel=multichannel,
-=======
->>>>>>> 67434e99
                                               slice_filter_fn=imed_loader_utils.SliceFilter(**slice_filter_params,
                                                                                             device=device,
                                                                                             cuda_available=cuda_available),
