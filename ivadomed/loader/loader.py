--- conflicted
+++ resolved
@@ -20,28 +20,7 @@
 def load_dataset(data_list, bids_path, transforms_params, model_params, target_suffix, roi_params,
                  contrast_params, slice_filter_params, slice_axis, multichannel,
                  dataset_type="training", requires_undo=False, metadata_type=None,
-<<<<<<< HEAD
                  object_detection_params=None, soft_gt=False, **kwargs):
-    """Get loader.
-
-    Args:
-        data_list (list):
-        bids_path (string):
-        transforms_params (dict):
-        model_name (string):
-        target_suffix (list):
-        roi_params (dict):
-        contrast_params (dict):
-        slice_filter_params (dict):
-        slice_axis (string):
-        multichannel (bool):
-        metadata_type (string): None if no metadata
-        dataset_type (string): training, validation or testing
-        requires_undo (Bool): If True, the transformations without undo_transform will be discarded
-        soft_gt (Bool): if True ground truth will be float32 non binarized images
-        object_detection_params (dict):
-=======
-                 object_detection_params=None, **kwargs):
     """Get loader appropriate loader according to model type. Available loaders are Bids3DDataset for 3D data,
     BidsDataset for 2D data and HDF5Dataset for HeMIS.
 
@@ -63,8 +42,8 @@
         dataset_type (str): Choice between "training", "validation" or "testing".
         requires_undo (bool): If True, the transformations without undo_transform will be discarded.
         object_detection_params (dict): Object dection parameters.
-
->>>>>>> 6594aead
+        soft_gt (bool): If True, ground truth will be non-binarized images encoded in float32.
+
     Returns:
         BidsDataset
 
@@ -143,6 +122,7 @@
         cache (bool): If the data should be cached in memory or not.
         slice_axis (int): Indicates the axis used to extract slices: "axial": 2, "sagittal": 0, "coronal": 1.
         prepro_transforms (dict): Output of get_preprocessing_transforms.
+        soft_gt (bool): If the ground truth is soft (float32, non-binary values) 
 
     Attributes:
         input_filenames (list): List of input filenames.
@@ -155,22 +135,9 @@
         gt_handle (list): List of gt nifty data.
     """
 
-<<<<<<< HEAD
     def __init__(self, input_filenames, gt_filenames, metadata=None, slice_axis=2, cache=True, prepro_transforms=None,
                  soft_gt=False):
 
-        """
-        Args:
-            input_filenames (list): the input filename list (supported by nibabel). For single channel, the list will
-                contain 1 input filename.
-            gt_filenames (list): the ground-truth filenames list.
-            metadata (list): metadata list with each item corresponding to an image (modality) in input_filenames.
-                For single channel, the list will contain metadata related to one image.
-            cache (bool): if the data should be cached in memory or not.
-        """
-=======
-    def __init__(self, input_filenames, gt_filenames, metadata=None, slice_axis=2, cache=True, prepro_transforms=None):
->>>>>>> 6594aead
         self.input_filenames = input_filenames
         self.gt_filenames = gt_filenames
         self.metadata = metadata
@@ -398,26 +365,12 @@
         has_bounding_box (bool): True if bounding box in all metadata, else False.
         task (str): Choice between segmentation or classification. If classification: GT is discrete values, \
             If segmentation: GT is binary mask.
+        soft_gt (bool): if True, ground truth will be non binarized images encoded in float32.  
 
     """
 
     def __init__(self, filename_pairs, slice_axis=2, cache=True, transform=None, slice_filter_fn=None,
-<<<<<<< HEAD
                  task="segmentation", soft_gt=False):
-        """
-        Args:
-            filename_pairs (list): a list of tuples in the format (input filename list containing all modalities,ground \
-                truth filename, ROI filename, metadata).
-            slice_axis (int): axis to make the slicing (default axial).
-            cache (bool): if the data should be cached in memory or not.
-            transform (torchvision.Compose): transformations to apply.
-            slice_filter_fn ():
-            task (string): choice between segmentation or classification. If classification: GT is discrete values, \
-                If segmentation: GT is binary mask.
-        """
-=======
-                 task="segmentation"):
->>>>>>> 6594aead
         self.indexes = []
         self.filename_pairs = filename_pairs
         self.prepro_transforms, self.transform = transform
@@ -844,4 +797,4 @@
                     self.filename_pairs.append((subject["absolute_paths"], subject["deriv_path"],
                                                 subject["roi_filename"], subject["metadata"]))
 
-        super().__init__(self.filename_pairs, slice_axis, cache, transform, slice_filter_fn, task, self.soft_gt)+                    super().__init__(self.filename_pairs, slice_axis, cache, transform, slice_filter_fn, task, self.soft_gt)