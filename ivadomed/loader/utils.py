--- conflicted
+++ resolved
@@ -722,22 +722,17 @@
     return nib.orientations.apply_orientation(arr_ras, trans_orient)
 
 
-<<<<<<< HEAD
-def create_bids_dataframe(loader_params, derivatives):
-    """Create a dataframe containing all BIDS image files in a path_data and their metadata.
-=======
 class BidsDataframe:
     """
-    This class aims to create a dataframe containing all BIDS image files in a bids_path and their metadata.
->>>>>>> cd37576e
+    This class aims to create a dataframe containing all BIDS image files in a path_data and their metadata.
 
     Args:
         loader_params (dict): Loader parameters, see :doc:`configuration_file` for more details.
         derivatives (bool): If True, derivatives are indexed.
-        log_directory (str): Output folder.
+        path_output (str): Output folder.
 
     Attributes:
-        bids_path (str): Path to the BIDS dataset.
+        path_data (str): Path to the BIDS dataset.
         bids_config (str): Path to the custom BIDS configuration file.
         target_suffix (list of str): List of suffix of targetted structures.
         roi_suffix (str): List of suffix of ROI masks.
@@ -747,114 +742,10 @@
         df (pd.DataFrame): Dataframe containing dataset information
     """
 
-<<<<<<< HEAD
-    # Get path_data, bids_config, target_suffix, extensions and contrast_lst from loader parameters
-    path_data = loader_params['path_data']
-    bids_config = None if 'bids_config' not in loader_params else loader_params['bids_config']
-    target_suffix = loader_params['target_suffix']
-    # If `target_suffix` is a list of lists convert to list
-    if any(isinstance(t, list) for t in target_suffix):
-        target_suffix = list(itertools.chain.from_iterable(target_suffix))
-    roi_suffix = loader_params['roi_params']['suffix']
-    # If `roi_suffix` is not None, add to target_suffix
-    if roi_suffix is not None:
-        target_suffix.append(roi_suffix)
-    extensions = loader_params['extensions']
-    contrast_lst = loader_params["contrast_params"]["contrast_lst"]
-
-    # Suppress a Future Warning from pybids about leading dot included in 'extension' from version 0.14.0
-    # The config_bids.json file used matches the future behavior
-    # TODO: when reaching version 0.14.0, remove the following line
-    pybids.config.set_option('extension_initial_dot', True)
-
-    # Initialize BIDSLayoutIndexer and BIDSLayout
-    # validate=True by default for both indexer and layout, BIDS-validator is not skipped
-    # Force index for samples tsv and json files, and for subject subfolders containing microscopy files based on extensions.
-    # TODO: remove force indexing of microscopy files after BEP microscopy is merged in BIDS
-    ext_microscopy = ('.png', '.ome.tif', '.ome.tiff', '.ome.tf2', '.ome.tf8', '.ome.btf')
-    force_index = ['samples.tsv', 'samples.json']
-    if not path_data.endswith("/"):
-        path_data = path_data + "/"
-    for root, dirs, files in os.walk(path_data):
-        for file in files:
-            if file.endswith(ext_microscopy) and (root.replace(path_data, '').startswith("sub")):
-                force_index.append(os.path.join(root.replace(path_data, '')))
-    indexer = pybids.BIDSLayoutIndexer(force_index=force_index)
-    layout = pybids.BIDSLayout(path_data, config=bids_config, indexer=indexer, derivatives=derivatives)
-
-    # Transform layout to dataframe with all entities and json metadata
-    # As per pybids, derivatives don't include parsed entities, only the "path" column
-    df = layout.to_df(metadata=True)
-
-    # Add filename and parent_path columns
-    df['filename'] = df['path'].apply(os.path.basename)
-    df['parent_path'] = df['path'].apply(os.path.dirname)
-
-    # Drop rows with json, tsv and LICENSE files in case no extensions are provided in config file for filtering
-    df = df[~df['filename'].str.endswith(tuple(['.json', '.tsv', 'LICENSE']))]
-
-    # Add ivadomed_id column corresponding to filename minus modality and extension for files that are not derivatives.
-    for index, row in df.iterrows():
-        if isinstance(row['suffix'], str):
-            df.loc[index, 'ivadomed_id'] = re.sub(r'_' + row['suffix'] + '.*', '', row['filename'])
-
-    # Update dataframe with subject files of chosen contrasts and extensions,
-    # and with derivative files of chosen target_suffix from loader parameters
-    df = df[(~df['path'].str.contains('derivatives') & df['suffix'].str.contains('|'.join(contrast_lst)) &
-             df['extension'].str.contains('|'.join(extensions))) |
-            (df['path'].str.contains('derivatives') & df['filename'].str.contains('|'.join(target_suffix)))]
-
-    # Add participant_id column, and metadata from participants.tsv file if present
-    # Uses pybids function
-    df['participant_id'] = "sub-" + df['subject']
-    if layout.get_collections(level='dataset'):
-        df_participants = layout.get_collections(level='dataset', merge=True).to_df()
-        df_participants.drop(['suffix'], axis=1, inplace=True)
-        df = pd.merge(df, df_participants, on='subject', suffixes=("_x", None), how='left')
-
-    # Add sample_id column if sample column exists, and add metadata from samples.tsv file if present
-    # TODO: use pybids function after BEP microscopy is merged in BIDS
-    if 'sample' in df:
-        df['sample_id'] = "sample-" + df['sample']
-    fname_samples = os.path.join(path_data, "samples.tsv")
-    if os.path.exists(fname_samples):
-        df_samples = pd.read_csv(fname_samples, sep='\t')
-        df = pd.merge(df, df_samples, on=['participant_id', 'sample_id'], suffixes=("_x", None), how='left')
-
-    # Add metadata from all _sessions.tsv files, if present
-    # Uses pybids function
-    if layout.get_collections(level='subject'):
-        df_sessions = layout.get_collections(level='subject', merge=True).to_df()
-        df_sessions.drop(['suffix'], axis=1, inplace=True)
-        df = pd.merge(df, df_sessions, on=['subject', 'session'], suffixes=("_x", None), how='left')
-
-    # Add metadata from all _scans.tsv files, if present
-    # TODO: use pybids function after BEP microscopy is merged in BIDS
-    # TODO: verify merge behavior with EEG and DWI scans files, tested with anat and microscopy only
-    df_scans = pd.DataFrame()
-    for root, dirs, files in os.walk(path_data):
-        for file in files:
-            if file.endswith("scans.tsv"):
-                df_temp = pd.read_csv(os.path.join(root, file), sep='\t')
-                df_scans = pd.concat([df_scans, df_temp], ignore_index=True)
-    if not df_scans.empty:
-        df_scans['filename'] = df_scans['filename'].apply(os.path.basename)
-        df = pd.merge(df, df_scans, on=['filename'], suffixes=("_x", None), how='left')
-
-    # TODO: check if other files are needed for EEG and DWI
-
-    # If indexing of derivatives is true
-    # Get list of subject files with available derivatives
-    if derivatives:
-        subject_files = df[~df['path'].str.contains('derivatives')]['filename'].to_list()
-        prefix_fnames = []
-        [prefix_fnames.append(s.split('.')[0]) for s in subject_files]
-        deriv = df[df['path'].str.contains('derivatives')]['filename'].tolist()
-=======
-    def __init__(self, loader_params, derivatives, log_directory):
-
-        # bids_path from loader parameters
-        self.bids_path = os.path.join(loader_params['bids_path'], '')
+    def __init__(self, loader_params, derivatives, path_output):
+
+        # path_data from loader parameters
+        self.path_data = os.path.join(loader_params['path_data'], '')
 
         # bids_config from loader parameters
         self.bids_config = None if 'bids_config' not in loader_params else loader_params['bids_config']
@@ -882,7 +773,7 @@
         self.create_bids_dataframe()
 
         # Save dataframe as csv file
-        self.save(os.path.join(log_directory, "bids_dataframe.csv"))
+        self.save(os.path.join(path_output, "bids_dataframe.csv"))
 
     def create_bids_dataframe(self):
         """Generate the dataframe."""
@@ -898,12 +789,12 @@
         # TODO: remove force indexing of microscopy files after BEP microscopy is merged in BIDS
         ext_microscopy = ('.png', '.ome.tif', '.ome.tiff', '.ome.tf2', '.ome.tf8', '.ome.btf')
         force_index = ['samples.tsv', 'samples.json']
-        for root, dirs, files in os.walk(self.bids_path):
+        for root, dirs, files in os.walk(self.path_data):
             for file in files:
-                if file.endswith(ext_microscopy) and (root.replace(self.bids_path, '').startswith("sub")):
-                    force_index.append(os.path.join(root.replace(self.bids_path, '')))
+                if file.endswith(ext_microscopy) and (root.replace(self.path_data, '').startswith("sub")):
+                    force_index.append(os.path.join(root.replace(self.path_data, '')))
         indexer = pybids.BIDSLayoutIndexer(force_index=force_index)
-        layout = pybids.BIDSLayout(self.bids_path, config=self.bids_config, indexer=indexer,
+        layout = pybids.BIDSLayout(self.path_data, config=self.bids_config, indexer=indexer,
                                    derivatives=self.derivatives)
 
         # Transform layout to dataframe with all entities and json metadata
@@ -959,7 +850,7 @@
 
         """Add tsv files metadata to dataframe.
         Args:
-            layout (BIDSLayout): pybids BIDSLayout of the indexed files of the bids_path
+            layout (BIDSLayout): pybids BIDSLayout of the indexed files of the path_data
         """
 
         # Add participant_id column, and metadata from participants.tsv file if present
@@ -974,7 +865,7 @@
         # TODO: use pybids function after BEP microscopy is merged in BIDS
         if 'sample' in self.df:
             self.df['sample_id'] = "sample-" + self.df['sample']
-        fname_samples = os.path.join(self.bids_path, "samples.tsv")
+        fname_samples = os.path.join(self.path_data, "samples.tsv")
         if os.path.exists(fname_samples):
             df_samples = pd.read_csv(fname_samples, sep='\t')
             self.df = pd.merge(self.df, df_samples, on=['participant_id', 'sample_id'], suffixes=("_x", None),
@@ -991,7 +882,7 @@
         # TODO: use pybids function after BEP microscopy is merged in BIDS
         # TODO: verify merge behavior with EEG and DWI scans files, tested with anat and microscopy only
         df_scans = pd.DataFrame()
-        for root, dirs, files in os.walk(self.bids_path):
+        for root, dirs, files in os.walk(self.path_data):
             for file in files:
                 if file.endswith("scans.tsv"):
                     df_temp = pd.read_csv(os.path.join(root, file), sep='\t')
@@ -1008,7 +899,6 @@
         """
         subject_fnames = self.get_subject_fnames()
         deriv_fnames = self.get_deriv_fnames()
->>>>>>> cd37576e
         has_deriv = []
         deriv = []
 
