import os
import json
import shutil
import sys
import joblib

import torch.backends.cudnn as cudnn

from ivadomed import training as imed_training
from ivadomed import evaluation as imed_evaluation
from ivadomed import testing as imed_testing
from ivadomed import utils as imed_utils
from ivadomed import metrics as imed_metrics
from ivadomed import transforms as imed_transforms
from ivadomed.loader import utils as imed_loader_utils, loader as imed_loader, film as imed_film

cudnn.benchmark = True

# List of not-default available models i.e. different from Unet
<<<<<<< HEAD
MODEL_LIST = ['UNet3D', 'HeMISUnet', 'FiLMedUnet', 'Countception']
=======
MODEL_LIST = ['UNet3D', 'HeMISUnet', 'FiLMedUnet', 'NAME_CLASSIFIER_1']
>>>>>>> f255f089


def run_main():

    if len(sys.argv) != 2:
        print("\nERROR: Please indicate the path of your configuration file, "
              "e.g. ivadomed ivadomed/config/config.json\n")
        return
    path_config_file = sys.argv[1]
    if not os.path.isfile(path_config_file) or not path_config_file.endswith('.json'):
        print("\nERROR: The provided configuration file path (.json) is invalid: {}\n".format(path_config_file))
        return

    with open(path_config_file, "r") as fhandle:
        context = json.load(fhandle)

    command = context["command"]
    log_directory = context["log_directory"]
    if not os.path.isdir(log_directory):
        print('Creating log directory: {}'.format(log_directory))
        os.makedirs(log_directory)
    else:
        print('Log directory already exists: {}'.format(log_directory))

    # Define device
    cuda_available, device = imed_utils.define_device(context['gpu'])

    # Get subject lists
    train_lst, valid_lst, test_lst = imed_loader_utils.get_subdatasets_subjects_list(context["split_dataset"],
                                                                                     context['loader_parameters']['bids_path'],
                                                                                     log_directory)

    # Loader params
    loader_params = context["loader_parameters"]
    if command == "train":
        loader_params["contrast_params"]["contrast_lst"] = loader_params["contrast_params"]["training_validation"]
    else:
        loader_params["contrast_params"]["contrast_lst"] = loader_params["contrast_params"]["testing"]
    if "FiLMedUnet" in context and context["FiLMedUnet"]["applied"]:
        loader_params.update({"metadata_type": context["FiLMedUnet"]["metadata"]})

    # Get transforms for each subdataset
    transform_train_params, transform_valid_params, transform_test_params = \
        imed_transforms.get_subdatasets_transforms(context["transformation"])
    if command == "train":
        imed_utils.display_selected_transfoms(transform_train_params, dataset_type="training")
        imed_utils.display_selected_transfoms(transform_valid_params, dataset_type="validation")
    elif command == "test":
        imed_utils.display_selected_transfoms(transform_test_params, dataset_type="testing")

    # METRICS
    metric_fns = [imed_metrics.dice_score,
                  imed_metrics.multi_class_dice_score,
                  imed_metrics.hausdorff_3D_score,
                  imed_metrics.precision_score,
                  imed_metrics.recall_score,
                  imed_metrics.specificity_score,
                  imed_metrics.intersection_over_union,
                  imed_metrics.accuracy_score]

    # MODEL PARAMETERS
    model_params = context["default_model"]
    model_context_list = [model_name for model_name in MODEL_LIST
                          if model_name in context and context[model_name]["applied"]]
    if len(model_context_list) == 1:
        model_params["name"] = model_context_list[0]
        model_params.update(context[model_context_list[0]])
    elif len(model_context_list) > 1:
        print('ERROR: Several models are selected in the configuration file: {}.'
              'Please select only one (i.e. only one where: "applied": true).'.format(model_context_list))
        exit()
    # Get in_channel from contrast_lst
    if loader_params["multichannel"]:
        model_params["in_channel"] = len(loader_params["contrast_params"]["contrast_lst"])
    else:
        model_params["in_channel"] = 1
    # Get out_channel from target_suffix
    model_params["out_channel"] = len(loader_params["target_suffix"])
    # If multi-class output, then add background class
    if model_params["out_channel"] > 1:
        model_params.update({"out_channel": model_params["out_channel"] + 1})
    # Display for spec' check
    imed_utils.display_selected_model_spec(params=model_params)
    # Update loader params
    loader_params.update({"model_params": model_params})

    if command == 'train':

        # LOAD DATASET
        # Get Validation dataset
        ds_valid = imed_loader.load_dataset(**{**loader_params,
                                               **{'data_list': valid_lst, 'transforms_params': transform_valid_params,
                                                  'dataset_type': 'validation'}})
        # Get Training dataset
        ds_train = imed_loader.load_dataset(**{**loader_params,
                                               **{'data_list': train_lst, 'transforms_params': transform_train_params,
                                                  'dataset_type': 'training'}})

        # If FiLM, normalize data
        if model_params["name"] == "FiLMedUnet":
            # Normalize metadata before sending to the FiLM network
            results = imed_film.get_film_metadata_models(ds_train=ds_train,
                                                         metadata_type=model_params['metadata'],
                                                         debugging=context["debugging"])
            ds_train, train_onehotencoder, metadata_clustering_models = results
            ds_valid = imed_film.normalize_metadata(ds_valid, metadata_clustering_models, context["debugging"],
                                                    model_params['metadata'])
            model_params.update({"film_onehotencoder": train_onehotencoder,
                                 "n_metadata": len([ll for l in train_onehotencoder.categories_ for ll in l])})
            joblib.dump(metadata_clustering_models, "./" + log_directory + "/clustering_models.joblib")
            joblib.dump(train_onehotencoder, "./" + log_directory + "/one_hot_encoder.joblib")

        # RUN TRAINING
        imed_training.train(model_params=model_params,
                            dataset_train=ds_train,
                            dataset_val=ds_valid,
                            training_params=context["training_parameters"],
                            log_directory=log_directory,
                            device=device,
                            cuda_available=cuda_available,
                            metric_fns=metric_fns,
                            debugging=context["debugging"])

        # Save config file within log_directory
        shutil.copyfile(sys.argv[1], "./" + log_directory + "/config_file.json")

    elif command == 'test':
        # LOAD DATASET
        # Aleatoric uncertainty
        if context['testing_parameters']['uncertainty']['aleatoric'] and \
                context['testing_parameters']['uncertainty']['n_it'] > 0:
            transformation_dict = transform_test_params
        else:
            transformation_dict = transform_valid_params
        # Get Testing dataset
        ds_test = imed_loader.load_dataset(**{**loader_params, **{'data_list': test_lst,
                                                                  'transforms_params': transformation_dict.copy(),
                                                                  'dataset_type': 'testing',
                                                                  'requires_undo': True}})

        # UNDO TRANSFORMS
        undo_transforms = imed_transforms.UndoCompose(imed_transforms.Compose(transformation_dict))

        if model_params["name"] == "FiLMedUnet":
            clustering_path = os.path.join(log_directory, "clustering_models.joblib")
            metadata_clustering_models = joblib.load(clustering_path)
            ohe_path = os.path.join(log_directory, "one_hot_encoder.joblib")
            one_hot_encoder = joblib.load(ohe_path)
            ds_test = imed_film.normalize_metadata(ds_test, metadata_clustering_models, context["debugging"],
                                                   model_params['metadata'])
            model_params.update({"film_onehotencoder": one_hot_encoder,
                                 "n_metadata": len([ll for l in one_hot_encoder.categories_ for ll in l])})

        # RUN INFERENCE
        testing_params = context["testing_parameters"]
        testing_params.update(context["training_parameters"])
        testing_params.update({'target_suffix': loader_params["target_suffix"], 'undo_transforms': undo_transforms,
                               'slice_axis': loader_params['slice_axis']})
        imed_testing.test(model_params=model_params,
                          dataset_test=ds_test,
                          testing_params=testing_params,
                          log_directory=log_directory,
                          device=device,
                          cuda_available=cuda_available,
                          metric_fns=metric_fns)

    elif command == 'eval':
        # PREDICTION FOLDER
        path_preds = os.path.join(log_directory, 'pred_masks')
        # If the prediction folder does not exist, run Inference first
        if not os.path.isdir(path_preds):
            print('\nRun Inference\n')
            context["command"] = "test"
            run_main(context)

        # RUN EVALUATION
        imed_evaluation.evaluate(bids_path=loader_params['bids_path'],
                                 log_directory=log_directory,
                                 path_preds=path_preds,
                                 target_suffix=loader_params["target_suffix"],
                                 eval_params=context["evaluation_parameters"])


if __name__ == "__main__":
    run_main()<|MERGE_RESOLUTION|>--- conflicted
+++ resolved
@@ -17,11 +17,9 @@
 cudnn.benchmark = True
 
 # List of not-default available models i.e. different from Unet
-<<<<<<< HEAD
-MODEL_LIST = ['UNet3D', 'HeMISUnet', 'FiLMedUnet', 'Countception']
-=======
-MODEL_LIST = ['UNet3D', 'HeMISUnet', 'FiLMedUnet', 'NAME_CLASSIFIER_1']
->>>>>>> f255f089
+
+MODEL_LIST = ['UNet3D', 'HeMISUnet', 'FiLMedUnet', 'NAME_CLASSIFIER_1','Countception']
+
 
 
 def run_main():
