import json
import os
import random
import shutil
import sys
import time

import ivadomed.transforms as ivadomed_transforms
import joblib
import numpy as np
import pandas as pd
import torch
import torch.backends.cudnn as cudnn
import torch.nn as nn
from ivadomed import loader as loader
from ivadomed import losses
from ivadomed import metrics
from ivadomed import models
from ivadomed import utils
from medicaltorch import datasets as mt_datasets
from torch import optim
from torch.utils.data import DataLoader
from torch.utils.tensorboard import SummaryWriter
from tqdm import tqdm

<<<<<<< HEAD
import ivadomed.transforms as ivadomed_transforms
from ivadomed import loader as loader
from ivadomed import losses
from ivadomed import models
from ivadomed import metrics
from ivadomed import utils
from ivadomed import postprocessing as imed_postPro

=======
>>>>>>> 28812c9e
cudnn.benchmark = True


def cmd_train(context):
    """Main command to train the network.

    :param context: this is a dictionary with all data from the
                    configuration file
    """
    ##### DEFINE DEVICE #####
    device = torch.device("cuda:" + str(context['gpu']) if torch.cuda.is_available() else "cpu")
    cuda_available = torch.cuda.is_available()
    if not cuda_available:
        print("Cuda is not available.")
        print("Working on {}.".format(device))
    if cuda_available:
        # Set the GPU
        gpu_number = int(context["gpu"])
        torch.cuda.set_device(gpu_number)
        print("Using GPU number {}".format(gpu_number))

    # Boolean which determines if the selected architecture is FiLMedUnet or Unet or MixupUnet
    metadata_bool = False if context["metadata"] == "without" else True
    film_bool = (bool(sum(context["film_layers"])) and metadata_bool)

    unet_3D = context["unet_3D"]
    attention = context["attention_unet"]
    HeMIS = context['missing_modality']
    if film_bool:
        context["multichannel"] = False
        HeMIS = False
    elif context["multichannel"]:
        HeMIS = False

    if bool(sum(context["film_layers"])) and not (metadata_bool):
        print('\tWarning FiLM disabled since metadata is disabled')
    else:

        print('\nArchitecture: {} with a depth of {}.\n' \
              .format('FiLMedUnet' if film_bool else 'HeMIS-Unet' if HeMIS else "Attention UNet" if attention else
        '3D Unet' if unet_3D else "Unet", context['depth']))

    mixup_bool = False if film_bool else bool(context["mixup_bool"])
    mixup_alpha = float(context["mixup_alpha"])

    if not film_bool and mixup_bool:
        print('\twith Mixup (alpha={})\n'.format(mixup_alpha))
    if context["metadata"] == "mri_params":
        print('\tInclude subjects with acquisition metadata available only.\n')
    else:
        print('\tInclude all subjects, with or without acquisition metadata.\n')
    if context['multichannel']:
        print('\tUsing multichannel model with modalities {}.\n'.format(context['contrast_train_validation']))

    # Write the metrics, images, etc to TensorBoard format
    writer = SummaryWriter(log_dir=context["log_directory"])

    # Compose training transforms
    train_transform = ivadomed_transforms.compose_transforms(context["transformation_training"])

    # Compose validation transforms
    val_transform = ivadomed_transforms.compose_transforms(context["transformation_validation"])

    # Randomly split dataset between training / validation / testing
    if context.get("split_path") is None:
        train_lst, valid_lst, test_lst = loader.split_dataset(path_folder=context["bids_path"],
                                                              center_test_lst=context["center_test"],
                                                              split_method=context["split_method"],
                                                              random_seed=context["random_seed"],
                                                              train_frac=context["train_fraction"],
                                                              test_frac=context["test_fraction"])

        # save the subject distribution
        split_dct = {'train': train_lst, 'valid': valid_lst, 'test': test_lst}
        joblib.dump(split_dct, "./" + context["log_directory"] + "/split_datasets.joblib")

    else:
        train_lst = joblib.load(context["split_path"])['train']
        valid_lst = joblib.load(context["split_path"])['valid']

    # This code will iterate over the folders and load the data, filtering
    # the slices without labels and then concatenating all the datasets together
    ds_train = loader.load_dataset(train_lst, train_transform, context)

    # if ROICrop2D in transform, then apply SliceFilter to ROI slices
    if 'ROICrop2D' in context["transformation_training"].keys():
        ds_train = loader.filter_roi(ds_train, nb_nonzero_thr=context["slice_filter_roi"])

    if film_bool:  # normalize metadata before sending to the network
        if context["metadata"] == "mri_params":
            metadata_vector = ["RepetitionTime", "EchoTime", "FlipAngle"]
            metadata_clustering_models = loader.clustering_fit(ds_train.metadata, metadata_vector)
        else:
            metadata_clustering_models = None
        ds_train, train_onehotencoder = loader.normalize_metadata(ds_train,
                                                                  metadata_clustering_models,
                                                                  context["debugging"],
                                                                  context["metadata"],
                                                                  True)

    if not unet_3D:
        print(f"Loaded {len(ds_train)} {context['slice_axis']} slices for the training set.")
    else:
        print(
            f"Loaded {len(ds_train)} volumes of size {context['length_3D']} for the training set.")

    if context['balance_samples']:
        sampler_train = loader.BalancedSampler(ds_train)
        shuffle_train = False
    else:
        sampler_train, shuffle_train = None, True

    train_loader = DataLoader(ds_train, batch_size=context["batch_size"],
                              shuffle=shuffle_train, pin_memory=True, sampler=sampler_train,
                              collate_fn=mt_datasets.mt_collate,
                              num_workers=0)

    # Validation dataset ------------------------------------------------------
    ds_val = loader.load_dataset(valid_lst, val_transform, context)

    # if ROICrop2D in transform, then apply SliceFilter to ROI slices
    if 'ROICrop2D' in context["transformation_validation"].keys():
        ds_val = loader.filter_roi(ds_val, nb_nonzero_thr=context["slice_filter_roi"])

    if film_bool:  # normalize metadata before sending to network
        ds_val = loader.normalize_metadata(ds_val,
                                           metadata_clustering_models,
                                           context["debugging"],
                                           context["metadata"],
                                           False)

    if not unet_3D:
        print(f"Loaded {len(ds_val)} {context['slice_axis']} slices for the validation set.")
    else:
        print(
            f"Loaded {len(ds_val)} volumes of size {context['length_3D']} for the validation set.")

    if context['balance_samples']:
        sampler_val = loader.BalancedSampler(ds_val)
        shuffle_val = False
    else:
        sampler_val, shuffle_val = None, True

    val_loader = DataLoader(ds_val, batch_size=context["batch_size"],
                            shuffle=shuffle_val, pin_memory=True, sampler=sampler_val,
                            collate_fn=mt_datasets.mt_collate,
                            num_workers=0)
    if film_bool:
        n_metadata = len([ll for l in train_onehotencoder.categories_ for ll in l])
    else:
        n_metadata = None

    # Traditional U-Net model
    if context['multichannel']:
        in_channel = len(context['contrast_train_validation'])
    else:
        in_channel = 1

    if len(context['target_suffix']) > 1:
        # + 1 for background class
        out_channel = len(context["target_suffix"]) + 1
    else:
        out_channel = 1

    if context['retrain_model'] is None:
        if HeMIS:
            model = models.HeMISUnet(modalities=context['contrast_train_validation'],
                                     out_channel=out_channel,
                                     depth=context['depth'],
                                     drop_rate=context["dropout_rate"],
                                     bn_momentum=context["batch_norm_momentum"])
        elif unet_3D:
            model = models.UNet3D(in_channels=in_channel,
                                  n_classes=out_channel,
                                  attention=attention)
        else:
            model = models.Unet(in_channel=in_channel,
                                out_channel=out_channel,
                                depth=context['depth'],
                                film_layers=context["film_layers"],
                                n_metadata=n_metadata,
                                drop_rate=context["dropout_rate"],
                                bn_momentum=context["batch_norm_momentum"],
                                film_bool=film_bool)
    else:
        model = torch.load(context['retrain_model'])

        # Freeze model weights
        for param in model.parameters():
            param.requires_grad = False

        # Replace the last conv layer
        # Note: Parameters of newly constructed layer have requires_grad=True by default
        model.decoder.last_conv = nn.Conv2d(model.decoder.last_conv.in_channels,
                                            context['out_channel'], kernel_size=3, padding=1)
        if film_bool and context["film_layers"][-1]:
            model.decoder.last_film = models.FiLMlayer(n_metadata, 1)

    if cuda_available:
        model.cuda()

    num_epochs = context["num_epochs"]
    initial_lr = context["initial_lr"]

    # Using Adam
    step_scheduler_batch = False
    # filter out the parameters you are going to fine-tuing
    params_to_opt = filter(lambda p: p.requires_grad, model.parameters())
    optimizer = optim.Adam(params_to_opt, lr=initial_lr)
    if context["lr_scheduler"]["name"] == "CosineAnnealingLR":
        scheduler = optim.lr_scheduler.CosineAnnealingLR(optimizer, num_epochs)
    elif context["lr_scheduler"]["name"] == "CosineAnnealingWarmRestarts":
        T_0 = context["lr_scheduler"]["T_0"]
        T_mult = context["lr_scheduler"]["T_mult"]
        scheduler = optim.lr_scheduler.CosineAnnealingWarmRestarts(optimizer, T_0, T_mult)
    elif context["lr_scheduler"]["name"] == "CyclicLR":
        base_lr, max_lr = context["lr_scheduler"]["base_lr"], context["lr_scheduler"]["max_lr"]
        scheduler = optim.lr_scheduler.CyclicLR(
            optimizer, base_lr, max_lr, mode="triangular2", cycle_momentum=False)
        step_scheduler_batch = True
    else:
        print(
            "Unknown LR Scheduler name, please choose between 'CosineAnnealingLR', 'CosineAnnealingWarmRestarts', or 'CyclicLR'")
        exit()

    # Create dict containing gammas and betas after each FiLM layer.
    depth = context["depth"]
    gammas_dict = {i: [] for i in range(1, 2 * depth + 3)}
    betas_dict = {i: [] for i in range(1, 2 * depth + 3)}

    # Create a list containing the contrast of all batch images
    var_contrast_list = []

    # Loss
    if context["loss"]["name"] in ["dice", "cross_entropy", "focal", "gdl", "focal_dice", "multi_class_dice"]:
        if context["loss"]["name"] == "cross_entropy":
            loss_fct = nn.BCELoss()

        elif context["loss"]["name"] == "focal":
            loss_fct = losses.FocalLoss(gamma=context["loss"]["params"]["gamma"],
                                        alpha=context["loss"]["params"]["alpha"])
            print("\nLoss function: {}, with gamma={}, alpha={}.\n".format(context["loss"]["name"],
                                                                           context["loss"]["params"]["gamma"],
                                                                           context["loss"]["params"]["alpha"]))
        elif context["loss"]["name"] == "gdl":
            loss_fct = losses.GeneralizedDiceLoss()

        elif context["loss"]["name"] == "focal_dice":
            loss_fct = losses.FocalDiceLoss(beta=context["loss"]["params"]["beta"],
                                            gamma=context["loss"]["params"]["gamma"],
                                            alpha=context["loss"]["params"]["alpha"])
            print("\nLoss function: {}, with beta={}, gamma={} and alpha={}.\n".format(context["loss"]["name"],
                                                                                       context["loss"]["params"][
                                                                                           "beta"],
                                                                                       context["loss"]["params"][
                                                                                           "gamma"],
                                                                                       context["loss"]["params"][
                                                                                           "alpha"]))
        elif context["loss"]["name"] == "multi_class_dice":
            loss_fct = losses.MultiClassDiceLoss(classes_of_interest=context["loss"]["params"]["classes_of_interest"])

        if not context["loss"]["name"].startswith("focal"):
            print("\nLoss function: {}.\n".format(context["loss"]["name"]))

    else:
        print("Unknown Loss function, please choose between 'dice', 'focal', 'focal_dice', 'gdl', 'cross_entropy' "
              "or 'multi_class_dice'")
        exit()

    # Training loop -----------------------------------------------------------

    best_training_dice, best_training_loss, best_validation_loss, best_validation_dice = float("inf"), float(
        "inf"), float("inf"), float("inf")

    patience = context["early_stopping_patience"]
    patience_count = 0
    epsilon = context["early_stopping_epsilon"]
    val_losses = []

    metric_fns = [metrics.dice_score,
                  metrics.multi_class_dice_score,
                  metrics.hausdorff_3D_score,
                  metrics.precision_score,
                  metrics.recall_score,
                  metrics.specificity_score,
                  metrics.intersection_over_union,
                  metrics.accuracy_score]

    for epoch in tqdm(range(1, num_epochs + 1), desc="Training"):
        start_time = time.time()

        lr = scheduler.get_lr()[0]
        writer.add_scalar('learning_rate', lr, epoch)

        model.train()
        train_loss_total, dice_train_loss_total = 0.0, 0.0

        num_steps = 0
        for i, batch in enumerate(train_loader):
            input_samples, gt_samples = batch["input"], batch["gt"]

            # mixup data
            if mixup_bool and not film_bool:
                input_samples, gt_samples, lambda_tensor = utils.mixup(
                    input_samples, gt_samples, mixup_alpha)

                # if debugging and first epoch, then save samples as png in ofolder
                if context["debugging"] and epoch == 1 and random.random() < 0.1:
                    mixup_folder = os.path.join(context["log_directory"], 'mixup')
                    if not os.path.isdir(mixup_folder):
                        os.makedirs(mixup_folder)
                    random_idx = np.random.randint(0, input_samples.size()[0])
                    val_gt = np.unique(gt_samples.data.numpy()[random_idx, 0, :, :])
                    mixup_fname_pref = os.path.join(mixup_folder, str(i).zfill(3) + '_' + str(
                        lambda_tensor.data.numpy()[0]) + '_' + str(random_idx).zfill(3) + '.png')
                    utils.save_mixup_sample(input_samples.data.numpy()[random_idx, 0, :, :],
                                            gt_samples.data.numpy()[random_idx, 0, :, :],
                                            mixup_fname_pref)

            # The variable sample_metadata is where the MRI physics parameters are

            if cuda_available:
                var_input = utils.cuda(input_samples)
                var_gt = gt_samples.cuda(non_blocking=True)
            else:
                var_input = input_samples
                var_gt = gt_samples

            if film_bool:
                # var_contrast is the list of the batch sample's contrasts (eg T2w, T1w).
                sample_metadata = batch["input_metadata"]
                var_contrast = [sample_metadata[0][k]['contrast'] for k in range(len(sample_metadata[0]))]

                var_metadata = [train_onehotencoder.transform([sample_metadata[0][k]['film_input']]).tolist()[0]
                                for k in range(len(sample_metadata))]
                # Input the metadata related to the input samples
                preds = model(var_input, var_metadata)
            else:
                preds = model(var_input)

            if context["loss"]["name"] == "dice":
                loss = - losses.dice_loss(preds, var_gt)

            else:
                loss = loss_fct(preds, var_gt)
                dice_train_loss_total += losses.dice_loss(preds, var_gt).item()
            train_loss_total += loss.item()

            optimizer.zero_grad()
            loss.backward()

            optimizer.step()
            if step_scheduler_batch:
                scheduler.step()

            num_steps += 1

            # Only write sample at the first step
            if i == 0:
                utils.save_tensorboard_img(writer, epoch, "Train", input_samples, gt_samples, preds, unet_3D)

        train_loss_total_avg = train_loss_total / num_steps
        if not step_scheduler_batch:
            scheduler.step()

        tqdm.write(f"Epoch {epoch} training loss: {train_loss_total_avg:.4f}.")
        if context["loss"]["name"] != 'dice':
            dice_train_loss_total_avg = dice_train_loss_total / num_steps
            tqdm.write(f"\tDice training loss: {dice_train_loss_total_avg:.4f}.")

        # Validation loop -----------------------------------------------------
        model.eval()
        val_loss_total, dice_val_loss_total = 0.0, 0.0
        num_steps = 0

        metric_mgr = metrics.MetricManager(metric_fns)

        for i, batch in enumerate(val_loader):
            input_samples, gt_samples = batch["input"], batch["gt"]

            with torch.no_grad():
                if cuda_available:
                    var_input = utils.cuda(input_samples)
                    var_gt = gt_samples.cuda(non_blocking=True)
                else:
                    var_input = input_samples
                    var_gt = gt_samples

                if film_bool:
                    sample_metadata = batch["input_metadata"]
                    # var_contrast is the list of the batch sample's contrasts (eg T2w, T1w).
                    var_contrast = [sample_metadata[0][k]['contrast']
                                    for k in range(len(sample_metadata[0]))]

                    var_metadata = [train_onehotencoder.transform([sample_metadata[0][k]['film_input']]).tolist()[0]
                                    for k in range(len(sample_metadata[0]))]
                    # Input the metadata related to the input samples
                    preds = model(var_input, var_metadata)
                else:
                    preds = model(var_input)

                if context["loss"]["name"] == "dice":
                    loss = - losses.dice_loss(preds, var_gt)

                else:
                    loss = loss_fct(preds, var_gt)
                    dice_val_loss_total += losses.dice_loss(preds, var_gt).item()
                val_loss_total += loss.item()

            # Metrics computation
            gt_npy = gt_samples.numpy().astype(np.uint8)

            preds_npy = preds.data.cpu().numpy()
            if context["binarize_prediction"]:
                preds_npy = imed_postPro.threshold_predictions(preds_npy)
            preds_npy = preds_npy.astype(np.uint8)

            metric_mgr(preds_npy, gt_npy)

            num_steps += 1

            # Only write sample at the first step
            if i == 0:
                utils.save_tensorboard_img(writer, epoch, "Validation", input_samples, gt_samples, preds, unet_3D)

            # Store the values of gammas and betas after the last epoch for each batch
            if film_bool and epoch == num_epochs and i < int(len(ds_val) / context["batch_size"]) + 1:

                # Get all the contrasts of all batches
                var_contrast_list.append(var_contrast)

                # Get the list containing the number of film layers
                film_layers = context["film_layers"]

                # Fill the lists of gammas and betas
                for idx in [i for i, x in enumerate(film_layers) if x]:
                    if idx < depth:
                        layer_cur = model.encoder.down_path[idx * 3 + 1]
                    elif idx == depth:
                        layer_cur = model.encoder.film_bottom
                    elif idx == depth * 2 + 1:
                        layer_cur = model.decoder.last_film
                    else:
                        layer_cur = model.decoder.up_path[(idx - depth - 1) * 2 + 1]

                    gammas_dict[idx + 1].append(layer_cur.gammas[:, :, 0, 0].cpu().numpy())
                    betas_dict[idx + 1].append(layer_cur.betas[:, :, 0, 0].cpu().numpy())

        metrics_dict = metric_mgr.get_results()
        metric_mgr.reset()

        writer.add_scalars('Validation/Metrics', metrics_dict, epoch)
        val_loss_total_avg = val_loss_total / num_steps
        writer.add_scalars('losses', {
            'train_loss': train_loss_total_avg,
            'val_loss': val_loss_total_avg,
        }, epoch)

        tqdm.write(f"Epoch {epoch} validation loss: {val_loss_total_avg:.4f}.")
        if context["loss"]["name"] != 'dice':
            dice_val_loss_total_avg = dice_val_loss_total / num_steps
            tqdm.write(f"\tDice validation loss: {dice_val_loss_total_avg:.4f}.")

        end_time = time.time()
        total_time = end_time - start_time
        tqdm.write("Epoch {} took {:.2f} seconds.".format(epoch, total_time))

        if val_loss_total_avg < best_validation_loss:
            best_validation_loss = val_loss_total_avg
            best_training_loss = train_loss_total_avg

            if context["loss"]["name"] != 'dice':
                best_validation_dice = dice_val_loss_total_avg
                best_training_dice = dice_train_loss_total_avg
            else:
                best_validation_dice = best_validation_loss
                best_training_dice = best_training_loss
            torch.save(model, "./" + context["log_directory"] + "/best_model.pt")

        # Early stopping : break if val loss doesn't improve by at least epsilon percent for N=patience epochs
        val_losses.append(val_loss_total_avg)

        if epoch > 1:
            if (val_losses[-2] - val_losses[-1]) * 100 / abs(val_losses[-1]) < epsilon:
                patience_count += 1
        if patience_count >= patience:
            print(f"Stopping training due to {patience} epochs without improvements")
            break

    # Save final model
    torch.save(model, "./" + context["log_directory"] + "/final_model.pt")
    if film_bool:  # save clustering and OneHotEncoding models
        joblib.dump(metadata_clustering_models, "./" +
                    context["log_directory"] + "/clustering_models.joblib")
        joblib.dump(train_onehotencoder, "./" +
                    context["log_directory"] + "/one_hot_encoder.joblib")

        # Convert list of gammas/betas into numpy arrays
        gammas_dict = {i: np.array(gammas_dict[i]) for i in range(1, 2 * depth + 3)}
        betas_dict = {i: np.array(betas_dict[i]) for i in range(1, 2 * depth + 3)}

        # Save the numpy arrays for gammas/betas inside files.npy in log_directory
        for i in range(1, 2 * depth + 3):
            np.save(context["log_directory"] + f"/gamma_layer_{i}.npy", gammas_dict[i])
            np.save(context["log_directory"] + f"/beta_layer_{i}.npy", betas_dict[i])

        # Convert into numpy and save the contrasts of all batch images
        contrast_images = np.array(var_contrast_list)
        np.save(context["log_directory"] + "/contrast_images.npy", contrast_images)

    writer.close()
    return best_training_dice, best_training_loss, best_validation_dice, best_validation_loss


def cmd_test(context):
    ##### DEFINE DEVICE #####
    device = torch.device("cuda:" + str(context['gpu']) if torch.cuda.is_available() else "cpu")
    cuda_available = torch.cuda.is_available()
    if not cuda_available:
        print("cuda is not available.")
        print("Working on {}.".format(device))
    if cuda_available:
        # Set the GPU
        gpu_number = int(context["gpu"])
        torch.cuda.set_device(gpu_number)
        print("using GPU number {}".format(gpu_number))
    HeMIS = context['missing_modality']
    # Boolean which determines if the selected architecture is FiLMedUnet or Unet
    film_bool = bool(sum(context["film_layers"]))
    print('\nArchitecture: {}\n'.format('FiLMedUnet' if film_bool else 'Unet'))
    if context["metadata"] == "mri_params":
        print('\tInclude subjects with acquisition metadata available only.\n')
    else:
        print('\tInclude all subjects, with or without acquisition metadata.\n')

    # Aleatoric uncertainty
    if context['uncertainty']['aleatoric'] and context['uncertainty']['n_it'] > 0:
        transformation_dict = context["transformation_testing"]
    else:
        transformation_dict = context["transformation_validation"]

    # Compose Testing transforms
    val_transform = ivadomed_transforms.compose_transforms(transformation_dict, requires_undo=True)

    # inverse transformations
    val_undo_transform = ivadomed_transforms.UndoCompose(val_transform)

    if context.get("split_path") is None:
        test_lst = joblib.load("./" + context["log_directory"] + "/split_datasets.joblib")['test']
    else:
        test_lst = joblib.load(context["split_path"])['test']

    ds_test = loader.load_dataset(test_lst, val_transform, context)

    # if ROICrop2D in transform, then apply SliceFilter to ROI slices
    if 'ROICrop2D' in context["transformation_validation"].keys():
        ds_test = loader.filter_roi(ds_test, nb_nonzero_thr=context["slice_filter_roi"])

    if film_bool:  # normalize metadata before sending to network
        metadata_clustering_models = joblib.load(
            "./" + context["log_directory"] + "/clustering_models.joblib")
        ds_test = loader.normalize_metadata(ds_test,
                                            metadata_clustering_models,
                                            context["debugging"],
                                            context["metadata"],
                                            False)

        one_hot_encoder = joblib.load("./" + context["log_directory"] + "/one_hot_encoder.joblib")

    if not context["unet_3D"]:
        print(f"\nLoaded {len(ds_test)} {context['slice_axis']} slices for the test set.")
    else:
        print(f"\nLoaded {len(ds_test)} volumes of size {context['length_3D']} for the test set.")

    test_loader = DataLoader(ds_test, batch_size=context["batch_size"],
                             shuffle=False, pin_memory=True,
                             collate_fn=mt_datasets.mt_collate,
                             num_workers=0)

    model = torch.load("./" + context["log_directory"] + "/best_model.pt", map_location=device)

    if cuda_available:
        model.cuda()
    model.eval()

    # create output folder for 3D prediction masks
    path_3Dpred = os.path.join(context['log_directory'], 'pred_masks')
    if not os.path.isdir(path_3Dpred):
        os.makedirs(path_3Dpred)

    metric_fns = [metrics.dice_score,
                  metrics.multi_class_dice_score,
                  metrics.hausdorff_3D_score,
                  metrics.precision_score,
                  metrics.recall_score,
                  metrics.specificity_score,
                  metrics.intersection_over_union,
                  metrics.accuracy_score]

    metric_mgr = metrics.MetricManager(metric_fns)

    # number of Monte Carlo simulation
    if (context['uncertainty']['epistemic'] or context['uncertainty']['epistemic']) and \
            context['uncertainty']['n_it'] > 0:
        n_monteCarlo = context['uncertainty']['n_it']
    else:
        n_monteCarlo = 1

    # Epistemic uncertainty
    if context['uncertainty']['epistemic'] and context['uncertainty']['n_it'] > 0:
        for m in model.modules():
            if m.__class__.__name__.startswith('Dropout'):
                m.train()

    for i_monteCarlo in range(n_monteCarlo):
        pred_tmp_lst, z_tmp_lst, fname_tmp = [], [], ''
        for i, batch in enumerate(test_loader):
            input_samples, gt_samples = batch["input"], batch["gt"]

            with torch.no_grad():
                if cuda_available:
                    test_input = utils.cuda(input_samples)
                    test_gt = gt_samples.cuda(non_blocking=True)
                else:
                    test_input = input_samples
                    test_gt = gt_samples

                # Epistemic uncertainty
                if context['uncertainty']['epistemic'] and context['uncertainty']['n_it'] > 0:
                    for m in model.modules():
                        if m.__class__.__name__.startswith('Dropout'):
                            m.train()

                if film_bool:
                    sample_metadata = batch["input_metadata"]
                    test_contrast = [sample_metadata[0][k]['contrast']
                                     for k in range(len(sample_metadata[0]))]

                    test_metadata = [one_hot_encoder.transform([sample_metadata[0][k]["film_input"]]).tolist()[0]
                                     for k in range(len(sample_metadata[0]))]
                    # Input the metadata related to the input samples
                    preds = model(test_input, test_metadata)
                else:
                    preds = model(test_input)
                    if context["attention_unet"]:
                        utils.save_feature_map(batch, "attentionblock2", context, model, test_input,
                                               utils.AXIS_DCT[context["slice_axis"]])

            # WARNING: sample['gt'] is actually the pred in the return sample
            # implementation justification: the other option: rdict['pred'] = preds would require to largely modify mt_transforms
            rdict = {}
            rdict['gt'] = preds.cpu()
            batch.update(rdict)

            if not i_monteCarlo:
                batch["input_metadata"] = batch["input_metadata"][0]  # Take only metadata from one input
                batch["gt_metadata"] = batch["gt_metadata"][0]  # Take only metadata from one label
                if batch["roi"][0] is not None:
                    batch["roi"] = batch["roi"][0]
                    batch["roi_metadata"] = batch["roi_metadata"][0]

            # reconstruct 3D image
            for smp_idx in range(len(batch['gt'])):
                # undo transformations
                rdict = {}
                for k in batch.keys():
                    rdict[k] = batch[k][smp_idx]
                if rdict["input"].shape[0] > 1:
                    rdict["input"] = rdict["input"][1,][None,]

                # If multiclass merge labels
                rdict_undo = val_undo_transform(rdict)

                fname_ref = rdict_undo['gt_metadata']['gt_filenames'][0]
                if not context['unet_3D']:
                    if pred_tmp_lst and (fname_ref != fname_tmp or (
                            i == len(test_loader) - 1 and smp_idx == len(batch['gt']) - 1)):  # new processed file
                        # save the completely processed file as a nifti file
                        fname_pred = os.path.join(path_3Dpred, fname_tmp.split('/')[-1])
                        fname_pred = fname_pred.split(context['target_suffix'][0])[0] + '_pred.nii.gz'

                        # If MonteCarlo, then we save each simulation result
                        if n_monteCarlo > 1:
                            fname_pred = fname_pred.split('.nii.gz')[0] + '_' + str(i_monteCarlo).zfill(2) + '.nii.gz'

                        output_nii = utils.pred_to_nib(data_lst=pred_tmp_lst,
                                                       z_lst=z_tmp_lst,
                                                       fname_ref=fname_tmp,
                                                       fname_out=fname_pred,
                                                       slice_axis=utils.AXIS_DCT[context['slice_axis']],
                                                       kernel_dim='2d',
                                                       bin_thr=0.5 if context["binarize_prediction"] else -1)

                        if output_nii.get_data().shape[-1] > 1:
                            utils.save_color_labels(output_nii.get_data(),
                                                    context["binarize_prediction"],
                                                    fname_tmp,
                                                    fname_pred.split(".nii.gz")[0] + '_color.nii.gz',
                                                    utils.AXIS_DCT[context['slice_axis']])

                        # re-init pred_stack_lst
                        pred_tmp_lst, z_tmp_lst = [], []

                    # add new sample to pred_tmp_lst
                    pred_tmp_lst.append(utils.pil_list_to_numpy(rdict_undo['gt']))
                    z_tmp_lst.append(int(rdict_undo['input_metadata']['slice_index']))
                    fname_tmp = fname_ref

                else:
                    # TODO: Add reconstruction for subvolumes
                    fname_pred = os.path.join(path_3Dpred, fname_ref.split('/')[-1])
                    fname_pred = fname_pred.split(context['target_suffix'][0])[0] + '_pred.nii.gz'
                    # If MonteCarlo, then we save each simulation result
                    if n_monteCarlo > 1:
                        fname_pred = fname_pred.split('.nii.gz')[0] + '_' + str(i_monteCarlo).zfill(2) + '.nii.gz'

                    # Choose only one modality
                    output_nii = utils.pred_to_nib(data_lst=rdict_undo['gt'].transpose((2, 3, 1, 0)),
                                                   z_lst=[],
                                                   fname_ref=fname_ref,
                                                   fname_out=fname_pred,
                                                   slice_axis=utils.AXIS_DCT[context['slice_axis']],
                                                   kernel_dim='3d',
                                                   bin_thr=0.5 if context["binarize_prediction"] else -1)

                    # Save merged labels with color
                    if output_nii.shape[-1] > 1:
                        utils.save_color_labels(output_nii.get_data(),
                                                context['binarize_prediction'],
                                                rdict_undo['input_metadata']['gt_filenames'][0],
                                                fname_pred.split(".nii.gz")[0] + '_color.nii.gz',
                                                utils.AXIS_DCT[context['slice_axis']])

            # Metrics computation
            gt_npy = gt_samples.numpy().astype(np.uint8)

            preds_npy = preds.data.cpu().numpy()
            if context["binarize_prediction"]:
                preds_npy = imed_postPro.threshold_predictions(preds_npy)
            preds_npy = preds_npy.astype(np.uint8)

            metric_mgr(preds_npy, gt_npy)

    # COMPUTE UNCERTAINTY MAPS
    if (context['uncertainty']['epistemic'] or context['uncertainty']['aleatoric']) and context['uncertainty'][
        'n_it'] > 0:
        utils.run_uncertainty(ifolder=path_3Dpred)

    metrics_dict = metric_mgr.get_results()
    metric_mgr.reset()
    print(metrics_dict)
    return metrics_dict


def cmd_eval(context):
    path_pred = os.path.join(context['log_directory'], 'pred_masks')
    if not os.path.isdir(path_pred):
        print('\nRun Inference\n')
        metrics_dict = cmd_test(context)
    print('\nRun Evaluation on {}\n'.format(path_pred))

    ##### DEFINE DEVICE #####
    device = torch.device("cpu")
    print("Working on {}.".format(device))

    # create output folder for results
    path_results = os.path.join(context['log_directory'], 'results_eval')
    if not os.path.isdir(path_results):
        os.makedirs(path_results)

    # init data frame
    df_results = pd.DataFrame()

    # list subject_acquisition
    subj_acq_lst = [f.split('_pred')[0]
                    for f in os.listdir(path_pred) if f.endswith('_pred.nii.gz')]

    # loop across subj_acq
    for subj_acq in tqdm(subj_acq_lst, desc="Evaluation"):
        subj, acq = subj_acq.split('_')[0], '_'.join(subj_acq.split('_')[1:])

        fname_pred = os.path.join(path_pred, subj_acq + '_pred.nii.gz')
        fname_gt = []
        for suffix in context['target_suffix']:
            fname_gt.append(os.path.join(context['bids_path'], 'derivatives', 'labels', subj, 'anat',
                                         subj_acq + suffix + '.nii.gz'))

        # 3D evaluation
        eval = utils.Evaluation3DMetrics(fname_pred=fname_pred,
                                         fname_gt=fname_gt,
                                         params=context['eval_params'])
        results_pred = eval.run_eval()
        # save results of this fname_pred
        results_pred['image_id'] = subj_acq
        df_results = df_results.append(results_pred, ignore_index=True)

    df_results = df_results.set_index('image_id')
    df_results.to_csv(os.path.join(path_results, 'evaluation_3Dmetrics.csv'))

    print(df_results.head(5))
    return metrics_dict, df_results


def run_main():
    if len(sys.argv) <= 1:
        print("\nivadomed [config.json]\n")
        return

    with open(sys.argv[1], "r") as fhandle:
        context = json.load(fhandle)

    command = context["command"]

    if command == 'train':
        cmd_train(context)
        shutil.copyfile(sys.argv[1], "./" + context["log_directory"] + "/config_file.json")
    elif command == 'test':
        cmd_test(context)
    elif command == 'eval':
        cmd_eval(context)


if __name__ == "__main__":
    run_main()<|MERGE_RESOLUTION|>--- conflicted
+++ resolved
@@ -4,36 +4,28 @@
 import shutil
 import sys
 import time
-
-import ivadomed.transforms as ivadomed_transforms
 import joblib
 import numpy as np
 import pandas as pd
+from tqdm import tqdm
+
 import torch
 import torch.backends.cudnn as cudnn
 import torch.nn as nn
-from ivadomed import loader as loader
-from ivadomed import losses
-from ivadomed import metrics
-from ivadomed import models
-from ivadomed import utils
-from medicaltorch import datasets as mt_datasets
 from torch import optim
 from torch.utils.data import DataLoader
 from torch.utils.tensorboard import SummaryWriter
-from tqdm import tqdm
-
-<<<<<<< HEAD
-import ivadomed.transforms as ivadomed_transforms
-from ivadomed import loader as loader
+
 from ivadomed import losses
 from ivadomed import models
 from ivadomed import metrics
 from ivadomed import utils
+from ivadomed import loader as imed_loader
 from ivadomed import postprocessing as imed_postPro
-
-=======
->>>>>>> 28812c9e
+from ivadomed import transforms as imed_transforms
+
+from medicaltorch import datasets as mt_datasets
+
 cudnn.benchmark = True
 
 
@@ -92,19 +84,19 @@
     writer = SummaryWriter(log_dir=context["log_directory"])
 
     # Compose training transforms
-    train_transform = ivadomed_transforms.compose_transforms(context["transformation_training"])
+    train_transform = imed_transforms.compose_transforms(context["transformation_training"])
 
     # Compose validation transforms
-    val_transform = ivadomed_transforms.compose_transforms(context["transformation_validation"])
+    val_transform = imed_transforms.compose_transforms(context["transformation_validation"])
 
     # Randomly split dataset between training / validation / testing
     if context.get("split_path") is None:
-        train_lst, valid_lst, test_lst = loader.split_dataset(path_folder=context["bids_path"],
-                                                              center_test_lst=context["center_test"],
-                                                              split_method=context["split_method"],
-                                                              random_seed=context["random_seed"],
-                                                              train_frac=context["train_fraction"],
-                                                              test_frac=context["test_fraction"])
+        train_lst, valid_lst, test_lst = imed_loader.split_dataset(path_folder=context["bids_path"],
+                                                                      center_test_lst=context["center_test"],
+                                                                      split_method=context["split_method"],
+                                                                      random_seed=context["random_seed"],
+                                                                      train_frac=context["train_fraction"],
+                                                                      test_frac=context["test_fraction"])
 
         # save the subject distribution
         split_dct = {'train': train_lst, 'valid': valid_lst, 'test': test_lst}
@@ -116,23 +108,23 @@
 
     # This code will iterate over the folders and load the data, filtering
     # the slices without labels and then concatenating all the datasets together
-    ds_train = loader.load_dataset(train_lst, train_transform, context)
+    ds_train = imed_loader.load_dataset(train_lst, train_transform, context)
 
     # if ROICrop2D in transform, then apply SliceFilter to ROI slices
     if 'ROICrop2D' in context["transformation_training"].keys():
-        ds_train = loader.filter_roi(ds_train, nb_nonzero_thr=context["slice_filter_roi"])
+        ds_train = imed_loader.filter_roi(ds_train, nb_nonzero_thr=context["slice_filter_roi"])
 
     if film_bool:  # normalize metadata before sending to the network
         if context["metadata"] == "mri_params":
             metadata_vector = ["RepetitionTime", "EchoTime", "FlipAngle"]
-            metadata_clustering_models = loader.clustering_fit(ds_train.metadata, metadata_vector)
+            metadata_clustering_models = imed_loader.clustering_fit(ds_train.metadata, metadata_vector)
         else:
             metadata_clustering_models = None
-        ds_train, train_onehotencoder = loader.normalize_metadata(ds_train,
-                                                                  metadata_clustering_models,
-                                                                  context["debugging"],
-                                                                  context["metadata"],
-                                                                  True)
+        ds_train, train_onehotencoder = imed_loader.normalize_metadata(ds_train,
+                                                                          metadata_clustering_models,
+                                                                          context["debugging"],
+                                                                          context["metadata"],
+                                                                          True)
 
     if not unet_3D:
         print(f"Loaded {len(ds_train)} {context['slice_axis']} slices for the training set.")
@@ -141,7 +133,7 @@
             f"Loaded {len(ds_train)} volumes of size {context['length_3D']} for the training set.")
 
     if context['balance_samples']:
-        sampler_train = loader.BalancedSampler(ds_train)
+        sampler_train = imed_loader.BalancedSampler(ds_train)
         shuffle_train = False
     else:
         sampler_train, shuffle_train = None, True
@@ -152,14 +144,14 @@
                               num_workers=0)
 
     # Validation dataset ------------------------------------------------------
-    ds_val = loader.load_dataset(valid_lst, val_transform, context)
+    ds_val = imed_loader.load_dataset(valid_lst, val_transform, context)
 
     # if ROICrop2D in transform, then apply SliceFilter to ROI slices
     if 'ROICrop2D' in context["transformation_validation"].keys():
-        ds_val = loader.filter_roi(ds_val, nb_nonzero_thr=context["slice_filter_roi"])
+        ds_val = imed_loader.filter_roi(ds_val, nb_nonzero_thr=context["slice_filter_roi"])
 
     if film_bool:  # normalize metadata before sending to network
-        ds_val = loader.normalize_metadata(ds_val,
+        ds_val = imed_loader.normalize_metadata(ds_val,
                                            metadata_clustering_models,
                                            context["debugging"],
                                            context["metadata"],
@@ -172,7 +164,7 @@
             f"Loaded {len(ds_val)} volumes of size {context['length_3D']} for the validation set.")
 
     if context['balance_samples']:
-        sampler_val = loader.BalancedSampler(ds_val)
+        sampler_val = imed_loader.BalancedSampler(ds_val)
         shuffle_val = False
     else:
         sampler_val, shuffle_val = None, True
@@ -576,30 +568,30 @@
         transformation_dict = context["transformation_validation"]
 
     # Compose Testing transforms
-    val_transform = ivadomed_transforms.compose_transforms(transformation_dict, requires_undo=True)
+    val_transform = imed_transforms.compose_transforms(transformation_dict, requires_undo=True)
 
     # inverse transformations
-    val_undo_transform = ivadomed_transforms.UndoCompose(val_transform)
+    val_undo_transform = imed_transforms.UndoCompose(val_transform)
 
     if context.get("split_path") is None:
         test_lst = joblib.load("./" + context["log_directory"] + "/split_datasets.joblib")['test']
     else:
         test_lst = joblib.load(context["split_path"])['test']
 
-    ds_test = loader.load_dataset(test_lst, val_transform, context)
+    ds_test = imed_loader.load_dataset(test_lst, val_transform, context)
 
     # if ROICrop2D in transform, then apply SliceFilter to ROI slices
     if 'ROICrop2D' in context["transformation_validation"].keys():
-        ds_test = loader.filter_roi(ds_test, nb_nonzero_thr=context["slice_filter_roi"])
+        ds_test = imed_loader.filter_roi(ds_test, nb_nonzero_thr=context["slice_filter_roi"])
 
     if film_bool:  # normalize metadata before sending to network
         metadata_clustering_models = joblib.load(
             "./" + context["log_directory"] + "/clustering_models.joblib")
-        ds_test = loader.normalize_metadata(ds_test,
-                                            metadata_clustering_models,
-                                            context["debugging"],
-                                            context["metadata"],
-                                            False)
+        ds_test = imed_loader.normalize_metadata(ds_test,
+                                                metadata_clustering_models,
+                                                context["debugging"],
+                                                context["metadata"],
+                                                False)
 
         one_hot_encoder = joblib.load("./" + context["log_directory"] + "/one_hot_encoder.joblib")
 
