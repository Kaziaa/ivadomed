--- conflicted
+++ resolved
@@ -221,31 +221,9 @@
     else:
         # Load pretrained model
         model = torch.load(context['retrain_model'])
-<<<<<<< HEAD
         # Freeze first layers and reset last layers
         model = imed_models.set_model_for_retrain(model,
                                      retrain_fraction=context['retrain_fraction'])
-=======
-
-        # Freeze model weights
-        for param in model.parameters():
-            param.requires_grad = False
-
-        # TMP
-        model.decoder = imed_models.Decoder(out_channel=context['out_channel'],
-                                            depth=context['depth'],
-                                            n_metadata=n_metadata,
-                                            film_layers=[0] * (2 * context['depth'] + 2),
-                                            drop_rate=context["dropout_rate"],
-                                            bn_momentum=context["batch_norm_momentum"])
-
-        # Replace the last conv layer
-        # Note: Parameters of newly constructed layer have requires_grad=True by default
-        #model.decoder.last_conv = nn.Conv2d(model.decoder.last_conv.in_channels,
-        #                                    context['out_channel'], kernel_size=3, padding=1)
-        #if film_bool and context["film_layers"][-1]:
-        #    model.decoder.last_film = imed_models.FiLMlayer(n_metadata, 1)
->>>>>>> 6edc0046
 
     if cuda_available:
         model.cuda()
