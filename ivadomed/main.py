import sys
import json
import os
import time
import shutil
import random
from sklearn.externals import joblib

import torch
import torch.nn as nn
import torch.backends.cudnn as cudnn
from torch.utils.data import DataLoader, ConcatDataset
from torchvision import transforms
import torchvision.utils as vutils
from torch import optim

from medicaltorch import transforms as mt_transforms
from medicaltorch import datasets as mt_datasets
from medicaltorch import losses as mt_losses
from medicaltorch import filters as mt_filters
from medicaltorch import metrics as mt_metrics

from tensorboardX import SummaryWriter

from tqdm import tqdm

from ivadomed import loader as loader
from ivadomed import models
from ivadomed.utils import *

import numpy as np

cudnn.benchmark = True


def cmd_train(context):
    """Main command to train the network.

    :param context: this is a dictionary with all data from the
                    configuration file:
                        - 'command': run the specified command (e.g. train, test)
                        - 'gpu': ID of the used GPU
                        - 'bids_path_train': list of relative paths of the BIDS folders of each training center
                        - 'bids_path_validation': list of relative paths of the BIDS folders of each validation center
                        - 'bids_path_test': list of relative paths of the BIDS folders of each test center
                        - 'contrast_train_validation': list of image modalities included in the training and validation datasets
                        - 'contrast_test': list of image modalities included in the testing dataset
                        - 'batch_size'
                        - 'dropout_rate'
                        - 'batch_norm_momentum'
                        - 'num_epochs'
                        - 'initial_lr': initial learning rate
                        - 'log_directory': folder name where log files are saved
                        - 'film': indicates if FiLM is used or not
                        - 'debugging': allows extended verbosity and intermediate outputs
    """
    ##### DEFINE DEVICE #####
    device = torch.device("cuda:0" if torch.cuda.is_available() else "cpu")
    cuda_available = torch.cuda.is_available()
    if not cuda_available:
        print("Cuda is not available.")
        print("Working on {}.".format(device))
    if cuda_available:
        # Set the GPU
        gpu_number = int(context["gpu"])
        torch.cuda.set_device(gpu_number)
        print("Using GPU number {}".format(gpu_number))

    # Boolean which determines if the selected architecture is FiLMedUnet or Unet or MixupUnet
    film_bool = bool(sum(context["film_layers"]))
    print('\nArchitecture: {}\n'.format('FiLMedUnet' if film_bool else 'Unet'))
    mixup_bool = False if film_bool else bool(context["mixup_bool"])
    mixup_alpha = float(context["mixup_alpha"])
    if not film_bool and mixup_bool:
        print('\twith Mixup (alpha={})\n'.format(mixup_alpha))
    metadata_bool = bool(context["metadata_bool"])
    if metadata_bool:
        print('\tInclude subjects with acquisition metadata available only.\n')
    else:
        print('\tInclude all subjects, with or without acquisition metadata.\n')

    # These are the training transformations
    train_transform = transforms.Compose([
        mt_transforms.Resample(wspace=0.75, hspace=0.75),
        mt_transforms.CenterCrop2D((128, 128)),
        mt_transforms.ElasticTransform(alpha_range=(28.0, 30.0),
                                     sigma_range=(3.5, 4.0),
                                     p=0.1),
        mt_transforms.RandomAffine(degrees=4.6,
                                   scale=(0.98, 1.02),
                                   translate=(0.03, 0.03)),
        mt_transforms.RandomTensorChannelShift((-0.10, 0.10)),
        mt_transforms.ToTensor(),
        mt_transforms.NormalizeInstance(),
    ])

    # These are the validation/testing transformations
    val_transform = transforms.Compose([
        mt_transforms.Resample(wspace=0.75, hspace=0.75),
        mt_transforms.CenterCrop2D((128, 128)),
        mt_transforms.ToTensor(),
        mt_transforms.NormalizeInstance(),
    ])

    # Randomly split dataset between training / validation / testing
    train_lst, valid_lst, test_lst = loader.split_dataset(context["bids_path"], context["center_test"], context["random_seed"])

    # This code will iterate over the folders and load the data, filtering
    # the slices without labels and then concatenating all the datasets together
    ds_train = loader.BidsDataset(context["bids_path"],
                                  subject_lst=train_lst,
                                  contrast_lst=context["contrast_train_validation"],
<<<<<<< HEAD
                                  metadata_bool=metadata_bool,
=======
                                  contrast_balance=context["contrast_balance"],
>>>>>>> b411261d
                                  transform=train_transform,
                                  slice_filter_fn=SliceFilter())

    if film_bool:  # normalize metadata before sending to the network
        metadata_clustering_models = loader.clustering_fit(ds_train.metadata, ["RepetitionTime", "EchoTime", "FlipAngle"])
        ds_train, train_onehotencoder = loader.normalize_metadata(ds_train, metadata_clustering_models, context["debugging"], True)

    print(f"Loaded {len(ds_train)} axial slices for the training set.")
    train_loader = DataLoader(ds_train, batch_size=context["batch_size"],
                              shuffle=True, pin_memory=True,
                              collate_fn=mt_datasets.mt_collate,
                              num_workers=1)

    # Validation dataset ------------------------------------------------------
    ds_val = loader.BidsDataset(context["bids_path"],
                                subject_lst=valid_lst,
                                contrast_lst=context["contrast_train_validation"],
                                metadata_bool=metadata_bool,
                                transform=val_transform,
                                slice_filter_fn=SliceFilter())

    if film_bool:  # normalize metadata before sending to network
        ds_val = loader.normalize_metadata(ds_val, metadata_clustering_models, context["debugging"], False)

    print(f"Loaded {len(ds_val)} axial slices for the validation set.")
    val_loader = DataLoader(ds_val, batch_size=context["batch_size"],
                            shuffle=True, pin_memory=True,
                            collate_fn=mt_datasets.mt_collate,
                            num_workers=1)

    if film_bool:
        # Modulated U-net model with FiLM layers
        model = models.FiLMedUnet(n_metadata=len([ll for l in train_onehotencoder.categories_ for ll in l]),
                            film_bool=context["film_layers"],
                            drop_rate=context["dropout_rate"],
                            bn_momentum=context["batch_norm_momentum"])
    else:
        # Traditional U-Net model
        model = models.Unet(drop_rate=context["dropout_rate"],
                            bn_momentum=context["batch_norm_momentum"])

    if cuda_available:
        model.cuda()

    num_epochs = context["num_epochs"]
    initial_lr = context["initial_lr"]

    # Using Adam with cosine annealing learning rate
    optimizer = optim.Adam(model.parameters(), lr=initial_lr)
    scheduler = optim.lr_scheduler.CosineAnnealingLR(optimizer, num_epochs)

    # Write the metrics, images, etc to TensorBoard format
    writer = SummaryWriter(logdir=context["log_directory"])

    # Create dict containing gammas and betas after each FiLM layer.
    gammas_dict = {i:[] for i in range(1,9)}
    betas_dict = {i:[] for i in range(1,9)}

    # Create a list containing the contrast of all batch images
    var_contrast_list = []

    # Loss
    if context["loss"] in ["dice", "cross_entropy"]:
        if context["loss"] == "cross_entropy":
            loss_fct = nn.BCELoss()
    else:
        print("Unknown Loss function, please choose between 'dice' or 'cross_entropy'")
        exit()

    # Training loop -----------------------------------------------------------
    best_validation_loss = float("inf")
    bce_loss = nn.BCELoss()
    for epoch in tqdm(range(1, num_epochs+1), desc="Training"):
        start_time = time.time()

        scheduler.step()

        lr = scheduler.get_lr()[0]
        writer.add_scalar('learning_rate', lr, epoch)

        model.train()
        train_loss_total = 0.0
        num_steps = 0
        for i, batch in enumerate(train_loader):
            input_samples, gt_samples = batch["input"], batch["gt"]

            # mixup data
            if mixup_bool and not film_bool:
                input_samples, gt_samples, lambda_tensor = mixup(input_samples, gt_samples, mixup_alpha)

                # if debugging and first epoch, then save samples as png in ofolder
                if context["debugging"] and epoch == 1 and random.random() < 0.1:
                    mixup_folder = os.path.join(context["log_directory"], 'mixup')
                    if not os.path.isdir(mixup_folder):
                        os.makedirs(mixup_folder)
                    print(lambda_tensor.data.numpy()[0])
                    random_idx = np.random.randint(0, input_samples.size()[0])
                    val_gt = np.unique(gt_samples.data.numpy()[random_idx,0,:,:])
                    mixup_fname_pref = os.path.join(mixup_folder, str(i).zfill(3)+'_'+str(lambda_tensor.data.numpy()[0])+'_'+str(random_idx).zfill(3)+'.png')
                    save_mixup_sample(input_samples.data.numpy()[random_idx, 0, :, :],
                                            gt_samples.data.numpy()[random_idx,0,:,:],
                                            mixup_fname_pref)

            # The variable sample_metadata is where the MRI phyisics parameters are
            if metadata_bool:
                sample_metadata = batch["input_metadata"]

            if cuda_available:
                var_input = input_samples.cuda()
                var_gt = gt_samples.cuda(non_blocking=True)
            else:
                var_input = input_samples
                var_gt = gt_samples

            if film_bool:
                # var_contrast is the list of the batch sample's contrasts (eg T2w, T1w).
                var_contrast = [sample_metadata[k]['contrast'] for k in range(len(sample_metadata))]

                var_metadata = [train_onehotencoder.transform([sample_metadata[k]['bids_metadata']]).tolist()[0] for k in range(len(sample_metadata))]
                preds = model(var_input, var_metadata)  # Input the metadata related to the input samples
            else:
                preds = model(var_input)

            if context["loss"] == "dice":
                loss = mt_losses.dice_loss(preds, var_gt)
            else:
                loss = loss_fct(preds, var_gt)
            train_loss_total += loss.item()

            optimizer.zero_grad()
            loss.backward()

            optimizer.step()
            num_steps += 1

            # Only write sample at the first step
            if i == 0:
                grid_img = vutils.make_grid(input_samples,
                                            normalize=True,
                                            scale_each=True)
                writer.add_image('Train/Input', grid_img, epoch)

                grid_img = vutils.make_grid(preds.data.cpu(),
                                            normalize=True,
                                            scale_each=True)
                writer.add_image('Train/Predictions', grid_img, epoch)

                grid_img = vutils.make_grid(gt_samples,
                                            normalize=True,
                                            scale_each=True)
                writer.add_image('Train/Ground Truth', grid_img, epoch)

        train_loss_total_avg = train_loss_total / num_steps

        tqdm.write(f"Epoch {epoch} training loss: {train_loss_total_avg:.4f}.")

        # Validation loop -----------------------------------------------------
        model.eval()
        val_loss_total = 0.0
        num_steps = 0

        metric_fns = [mt_metrics.dice_score,
                      mt_metrics.hausdorff_score,
                      mt_metrics.precision_score,
                      mt_metrics.recall_score,
                      mt_metrics.specificity_score,
                      mt_metrics.intersection_over_union,
                      mt_metrics.accuracy_score]

        metric_mgr = mt_metrics.MetricManager(metric_fns)

        for i, batch in enumerate(val_loader):
            input_samples, gt_samples = batch["input"], batch["gt"]
            if metadata_bool:
                sample_metadata = batch["input_metadata"]

            with torch.no_grad():
                if cuda_available:
                    var_input = input_samples.cuda()
                    var_gt = gt_samples.cuda(non_blocking=True)
                else:
                    var_input = input_samples
                    var_gt = gt_samples

                if film_bool:
                    # var_contrast is the list of the batch sample's contrasts (eg T2w, T1w).
                    var_contrast = [sample_metadata[k]['contrast'] for k in range(len(sample_metadata))]

                    var_metadata = [train_onehotencoder.transform([sample_metadata[k]['bids_metadata']]).tolist()[0] for k in range(len(sample_metadata))]
                    preds = model(var_input, var_metadata)  # Input the metadata related to the input samples
                else:
                    preds = model(var_input)

                # loss = mt_losses.dice_loss(preds, var_gt)
                if context["loss"] == "dice":
                    loss = mt_losses.dice_loss(preds, var_gt)
                else:
                    loss = loss_fct(preds, var_gt)
                val_loss_total += loss.item()

            # Metrics computation
            gt_npy = gt_samples.numpy().astype(np.uint8)
            gt_npy = gt_npy.squeeze(axis=1)

            preds_npy = preds.data.cpu().numpy()
            preds_npy = threshold_predictions(preds_npy)
            preds_npy = preds_npy.astype(np.uint8)
            preds_npy = preds_npy.squeeze(axis=1)

            metric_mgr(preds_npy, gt_npy)

            num_steps += 1

            # Only write sample at the first step
            if i == 0:
                grid_img = vutils.make_grid(input_samples,
                                            normalize=True,
                                            scale_each=True)
                writer.add_image('Validation/Input', grid_img, epoch)

                grid_img = vutils.make_grid(preds.data.cpu(),
                                            normalize=True,
                                            scale_each=True)
                writer.add_image('Validation/Predictions', grid_img, epoch)

                grid_img = vutils.make_grid(gt_samples,
                                            normalize=True,
                                            scale_each=True)
                writer.add_image('Validation/Ground Truth', grid_img, epoch)

            # Store the values of gammas and betas after the last epoch for each batch
            if film_bool and epoch == num_epochs and i < int(len(ds_val)/context["batch_size"])+1:

                # Get all the contrasts of all batches
                var_contrast_list.append(var_contrast)

                # Get the list containing the number of film layers
                film_layers = context["film_layers"]

                # Fill the lists of gammas and betas
                for idx in [i for i, x in enumerate(film_layers) if x]:
                    attr_stg = 'film' + str(idx)
                    layer_cur = getattr(model, attr_stg)
                    gammas_dict[idx + 1].append(layer_cur.gammas[:, :, 0, 0].cpu().numpy())
                    betas_dict[idx + 1].append(layer_cur.betas[:, :, 0, 0].cpu().numpy())


        metrics_dict = metric_mgr.get_results()
        metric_mgr.reset()

        writer.add_scalars('Validation/Metrics', metrics_dict, epoch)
        val_loss_total_avg = val_loss_total / num_steps
        writer.add_scalars('losses', {
            'train_loss': train_loss_total_avg,
            'val_loss': val_loss_total_avg,
        }, epoch)

        tqdm.write(f"Epoch {epoch} validation loss: {val_loss_total_avg:.4f}.")

        end_time = time.time()
        total_time = end_time - start_time
        tqdm.write("Epoch {} took {:.2f} seconds.".format(epoch, total_time))

        if val_loss_total_avg < best_validation_loss:
            best_validation_loss = val_loss_total_avg
            torch.save(model, "./"+context["log_directory"]+"/best_model.pt")

    # Save final model
    torch.save(model, "./"+context["log_directory"]+"/final_model.pt")
    if film_bool:  # save clustering and OneHotEncoding models
        joblib.dump(metadata_clustering_models, "./"+context["log_directory"]+"/clustering_models.joblib")
        joblib.dump(train_onehotencoder, "./"+context["log_directory"]+"/one_hot_encoder.joblib")

        # Convert list of gammas/betas into numpy arrays
        gammas_dict = {i:np.array(gammas_dict[i]) for i in range(1,9)}
        betas_dict = {i:np.array(betas_dict[i]) for i in range(1,9)}

        # Save the numpy arrays for gammas/betas inside files.npy in log_directory
        for i in range(1,9):
            np.save(context["log_directory"] + f"/gamma_layer_{i}.npy", gammas_dict[i])
            np.save(context["log_directory"] + f"/beta_layer_{i}.npy", betas_dict[i])

        # Convert into numpy and save the contrasts of all batch images
        contrast_images = np.array(var_contrast_list)
        np.save(context["log_directory"] + "/contrast_images.npy", contrast_images)

    # save the subject distribution
    split_dct = {'train': train_lst, 'valid': valid_lst, 'test': test_lst}
    joblib.dump(split_dct, "./"+context["log_directory"]+"/split_datasets.joblib")

    return


def cmd_test(context):
    ##### DEFINE DEVICE #####
    device = torch.device("cuda:0" if torch.cuda.is_available() else "cpu")
    cuda_available = torch.cuda.is_available()
    if not cuda_available:
        print("cuda is not available.")
        print("Working on {}.".format(device))
    if cuda_available:
        # Set the GPU
        gpu_number = int(context["gpu"])
        torch.cuda.set_device(gpu_number)
        print("using GPU number {}".format(gpu_number))

    # Boolean which determines if the selected architecture is FiLMedUnet or Unet
    film_bool = bool(sum(context["film_layers"]))
    print('\nArchitecture: {}\n'.format('FiLMedUnet' if film_bool else 'Unet'))
    if bool(context["metadata_bool"]):
        print('\tInclude subjects with acquisition metadata available only.\n')
    else:
        print('\tInclude all subjects, with or without acquisition metadata.\n')

    # These are the validation/testing transformations
    val_transform = transforms.Compose([
        mt_transforms.Resample(wspace=0.75, hspace=0.75, labeled=False),
        mt_transforms.CenterCrop2D((128, 128)),
        mt_transforms.ToTensor(),
        mt_transforms.NormalizeInstance(),
    ])

    test_lst = joblib.load("./"+context["log_directory"]+"/split_datasets.joblib")['test']
    ds_test = loader.BidsDataset(context["bids_path"],
                                 subject_lst=test_lst,
                                 contrast_lst=context["contrast_test"],
                                 metadata_bool=bool(context["metadata_bool"]),
                                 transform=val_transform,
                                 slice_filter_fn=SliceFilter())

    if film_bool:  # normalize metadata before sending to network
        metadata_clustering_models = joblib.load("./"+context["log_directory"]+"/clustering_models.joblib")
        ds_test = loader.normalize_metadata(ds_test, metadata_clustering_models, context["debugging"], False)

        one_hot_encoder = joblib.load("./"+context["log_directory"]+"/one_hot_encoder.joblib")

    print(f"Loaded {len(ds_test)} axial slices for the test set.")
    test_loader = DataLoader(ds_test, batch_size=context["batch_size"],
                             shuffle=True, pin_memory=True,
                             collate_fn=mt_datasets.mt_collate,
                             num_workers=1)

    model = torch.load("./"+context["log_directory"]+"/final_model.pt")

    if cuda_available:
        model.cuda()
    model.eval()

    metric_fns = [mt_metrics.dice_score,
                  # mt_metrics.hausdorff_score,
                  mt_metrics.precision_score,
                  mt_metrics.recall_score,
                  mt_metrics.specificity_score,
                  mt_metrics.intersection_over_union,
                  mt_metrics.accuracy_score]

    metric_mgr = mt_metrics.MetricManager(metric_fns)

    for i, batch in enumerate(test_loader):
        input_samples, gt_samples = batch["input"], batch["gt"]
        if bool(context["metadata_bool"]):
            sample_metadata = batch["input_metadata"]

        with torch.no_grad():
            if cuda_available:
                test_input = input_samples.cuda()
                test_gt = gt_samples.cuda(non_blocking=True)
            else:
                test_input = input_samples
                test_gt = gt_samples

            if film_bool:
                test_contrast = [sample_metadata[k]['contrast'] for k in range(len(sample_metadata))]

                test_metadata = [one_hot_encoder.transform([sample_metadata[k]['bids_metadata']]).tolist()[0] for k in range(len(sample_metadata))]
                preds = model(test_input, test_metadata)  # Input the metadata related to the input samples
            else:
                preds = model(test_input)

        # Metrics computation
        gt_npy = gt_samples.numpy().astype(np.uint8)
        gt_npy = gt_npy.squeeze(axis=1)

        preds_npy = preds.data.cpu().numpy()
        preds_npy = threshold_predictions(preds_npy)
        preds_npy = preds_npy.astype(np.uint8)

        metric_mgr(preds_npy, gt_npy)

    metrics_dict = metric_mgr.get_results()
    metric_mgr.reset()
    print(metrics_dict)


def run_main():
    if len(sys.argv) <= 1:
        print("\nivadomed [config.json]\n")
        return

    with open(sys.argv[1], "r") as fhandle:
        context = json.load(fhandle)

    command = context["command"]

    if command == 'train':
        cmd_train(context)
        shutil.copyfile(sys.argv[1], "./"+context["log_directory"]+"/config_file.json")
    elif command == 'test':
        cmd_test(context)

if __name__ == "__main__":
    run_main()<|MERGE_RESOLUTION|>--- conflicted
+++ resolved
@@ -110,11 +110,8 @@
     ds_train = loader.BidsDataset(context["bids_path"],
                                   subject_lst=train_lst,
                                   contrast_lst=context["contrast_train_validation"],
-<<<<<<< HEAD
                                   metadata_bool=metadata_bool,
-=======
                                   contrast_balance=context["contrast_balance"],
->>>>>>> b411261d
                                   transform=train_transform,
                                   slice_filter_fn=SliceFilter())
 
