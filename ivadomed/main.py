--- conflicted
+++ resolved
@@ -12,26 +12,18 @@
 import torch
 import torch.backends.cudnn as cudnn
 import torch.nn as nn
-<<<<<<< HEAD
 from torch import optim
 from torch.utils.data import DataLoader
 from torch.utils.tensorboard import SummaryWriter
 
-=======
 from ivadomed import loader as imed_loader
->>>>>>> 4266a4fa
-from ivadomed import losses
-from ivadomed import models
-<<<<<<< HEAD
-from ivadomed import metrics
-from ivadomed import utils
-from ivadomed import loader as imed_loader
+from ivadomed import losses as imed_losses
+from ivadomed import models as imed_models
+from ivadomed import metrics as imed_metrics
 from ivadomed import postprocessing as imed_postpro
 from ivadomed import transforms as imed_transforms
-
-=======
 from ivadomed import utils as imed_utils
->>>>>>> 4266a4fa
+
 from medicaltorch import datasets as mt_datasets
 
 cudnn.benchmark = True
@@ -100,19 +92,11 @@
     # Randomly split dataset between training / validation / testing
     if context.get("split_path") is None:
         train_lst, valid_lst, test_lst = imed_loader.split_dataset(path_folder=context["bids_path"],
-<<<<<<< HEAD
                                                                    center_test_lst=context["center_test"],
                                                                    split_method=context["split_method"],
                                                                    random_seed=context["random_seed"],
                                                                    train_frac=context["train_fraction"],
                                                                    test_frac=context["test_fraction"])
-=======
-                                                              center_test_lst=context["center_test"],
-                                                              split_method=context["split_method"],
-                                                              random_seed=context["random_seed"],
-                                                              train_frac=context["train_fraction"],
-                                                              test_frac=context["test_fraction"])
->>>>>>> 4266a4fa
 
         # save the subject distribution
         split_dct = {'train': train_lst, 'valid': valid_lst, 'test': test_lst}
@@ -137,17 +121,10 @@
         else:
             metadata_clustering_models = None
         ds_train, train_onehotencoder = imed_loader.normalize_metadata(ds_train,
-<<<<<<< HEAD
                                                                        metadata_clustering_models,
                                                                        context["debugging"],
                                                                        context["metadata"],
                                                                        True)
-=======
-                                                                  metadata_clustering_models,
-                                                                  context["debugging"],
-                                                                  context["metadata"],
-                                                                  True)
->>>>>>> 4266a4fa
 
     if not unet_3D:
         print(f"Loaded {len(ds_train)} {context['slice_axis']} slices for the training set.")
@@ -175,17 +152,10 @@
 
     if film_bool:  # normalize metadata before sending to network
         ds_val = imed_loader.normalize_metadata(ds_val,
-<<<<<<< HEAD
                                                 metadata_clustering_models,
                                                 context["debugging"],
                                                 context["metadata"],
                                                 False)
-=======
-                                           metadata_clustering_models,
-                                           context["debugging"],
-                                           context["metadata"],
-                                           False)
->>>>>>> 4266a4fa
 
     if not unet_3D:
         print(f"Loaded {len(ds_val)} {context['slice_axis']} slices for the validation set.")
@@ -222,17 +192,17 @@
 
     if context['retrain_model'] is None:
         if HeMIS:
-            model = models.HeMISUnet(modalities=context['contrast_train_validation'],
+            model = imed_models.HeMISUnet(modalities=context['contrast_train_validation'],
                                      out_channel=out_channel,
                                      depth=context['depth'],
                                      drop_rate=context["dropout_rate"],
                                      bn_momentum=context["batch_norm_momentum"])
         elif unet_3D:
-            model = models.UNet3D(in_channels=in_channel,
+            model = imed_models.UNet3D(in_channels=in_channel,
                                   n_classes=out_channel,
                                   attention=attention)
         else:
-            model = models.Unet(in_channel=in_channel,
+            model = imed_models.Unet(in_channel=in_channel,
                                 out_channel=out_channel,
                                 depth=context['depth'],
                                 film_layers=context["film_layers"],
@@ -248,7 +218,7 @@
             param.requires_grad = False
 
         # TMP
-        model.decoder = models.Decoder(out_channel=context['out_channel'],
+        model.decoder = imed_models.Decoder(out_channel=context['out_channel'],
                                         depth=context['depth'],
                                         n_metadata=n_metadata,
                                         film_layers=[0] * (2 * context['depth'] + 2),
@@ -260,7 +230,7 @@
         #model.decoder.last_conv = nn.Conv2d(model.decoder.last_conv.in_channels,
         #                                    context['out_channel'], kernel_size=3, padding=1)
         #if film_bool and context["film_layers"][-1]:
-        #    model.decoder.last_film = models.FiLMlayer(n_metadata, 1)
+        #    model.decoder.last_film = imed_models.FiLMlayer(n_metadata, 1)
 
     if cuda_available:
         model.cuda()
@@ -303,16 +273,16 @@
             loss_fct = nn.BCELoss()
 
         elif context["loss"]["name"] == "focal":
-            loss_fct = losses.FocalLoss(gamma=context["loss"]["params"]["gamma"],
+            loss_fct = imed_losses.FocalLoss(gamma=context["loss"]["params"]["gamma"],
                                         alpha=context["loss"]["params"]["alpha"])
             print("\nLoss function: {}, with gamma={}, alpha={}.\n".format(context["loss"]["name"],
                                                                            context["loss"]["params"]["gamma"],
                                                                            context["loss"]["params"]["alpha"]))
         elif context["loss"]["name"] == "gdl":
-            loss_fct = losses.GeneralizedDiceLoss()
+            loss_fct = imed_losses.GeneralizedDiceLoss()
 
         elif context["loss"]["name"] == "focal_dice":
-            loss_fct = losses.FocalDiceLoss(beta=context["loss"]["params"]["beta"],
+            loss_fct = imed_losses.FocalDiceLoss(beta=context["loss"]["params"]["beta"],
                                             gamma=context["loss"]["params"]["gamma"],
                                             alpha=context["loss"]["params"]["alpha"])
             print("\nLoss function: {}, with beta={}, gamma={} and alpha={}.\n".format(context["loss"]["name"],
@@ -323,7 +293,7 @@
                                                                                        context["loss"]["params"][
                                                                                            "alpha"]))
         elif context["loss"]["name"] == "multi_class_dice":
-            loss_fct = losses.MultiClassDiceLoss(classes_of_interest=context["loss"]["params"]["classes_of_interest"])
+            loss_fct = imed_losses.MultiClassDiceLoss(classes_of_interest=context["loss"]["params"]["classes_of_interest"])
 
         if not context["loss"]["name"].startswith("focal"):
             print("\nLoss function: {}.\n".format(context["loss"]["name"]))
@@ -343,14 +313,14 @@
     epsilon = context["early_stopping_epsilon"]
     val_losses = []
 
-    metric_fns = [metrics.dice_score,
-                  metrics.multi_class_dice_score,
-                  metrics.hausdorff_3D_score,
-                  metrics.precision_score,
-                  metrics.recall_score,
-                  metrics.specificity_score,
-                  metrics.intersection_over_union,
-                  metrics.accuracy_score]
+    metric_fns = [imed_metrics.dice_score,
+                  imed_metrics.multi_class_dice_score,
+                  imed_metrics.hausdorff_3D_score,
+                  imed_metrics.precision_score,
+                  imed_metrics.recall_score,
+                  imed_metrics.specificity_score,
+                  imed_metrics.intersection_over_union,
+                  imed_metrics.accuracy_score]
 
     for epoch in tqdm(range(1, num_epochs + 1), desc="Training"):
         start_time = time.time()
@@ -367,7 +337,7 @@
 
             # mixup data
             if mixup_bool and not film_bool:
-                input_samples, gt_samples, lambda_tensor = utils.mixup(
+                input_samples, gt_samples, lambda_tensor = imed_utils.mixup(
                     input_samples, gt_samples, mixup_alpha)
 
                 # if debugging and first epoch, then save samples as png in ofolder
@@ -379,14 +349,14 @@
                     val_gt = np.unique(gt_samples.data.numpy()[random_idx, 0, :, :])
                     mixup_fname_pref = os.path.join(mixup_folder, str(i).zfill(3) + '_' + str(
                         lambda_tensor.data.numpy()[0]) + '_' + str(random_idx).zfill(3) + '.png')
-                    utils.save_mixup_sample(input_samples.data.numpy()[random_idx, 0, :, :],
+                    imed_utils.save_mixup_sample(input_samples.data.numpy()[random_idx, 0, :, :],
                                             gt_samples.data.numpy()[random_idx, 0, :, :],
                                             mixup_fname_pref)
 
             # The variable sample_metadata is where the MRI physics parameters are
 
             if cuda_available:
-                var_input = utils.cuda(input_samples)
+                var_input = imed_utils.cuda(input_samples)
                 var_gt = gt_samples.cuda(non_blocking=True)
             else:
                 var_input = input_samples
@@ -405,11 +375,11 @@
                 preds = model(var_input)
 
             if context["loss"]["name"] == "dice":
-                loss = - losses.dice_loss(preds, var_gt)
+                loss = - imed_losses.dice_loss(preds, var_gt)
 
             else:
                 loss = loss_fct(preds, var_gt)
-                dice_train_loss_total += losses.dice_loss(preds, var_gt).item()
+                dice_train_loss_total += imed_losses.dice_loss(preds, var_gt).item()
             train_loss_total += loss.item()
 
             optimizer.zero_grad()
@@ -423,7 +393,7 @@
 
             # Only write sample at the first step
             if i == 0:
-                utils.save_tensorboard_img(writer, epoch, "Train", input_samples, gt_samples, preds, unet_3D)
+                imed_utils.save_tensorboard_img(writer, epoch, "Train", input_samples, gt_samples, preds, unet_3D)
 
         train_loss_total_avg = train_loss_total / num_steps
         if not step_scheduler_batch:
@@ -439,14 +409,14 @@
         val_loss_total, dice_val_loss_total = 0.0, 0.0
         num_steps = 0
 
-        metric_mgr = metrics.MetricManager(metric_fns)
+        metric_mgr = imed_metrics.MetricManager(metric_fns)
 
         for i, batch in enumerate(val_loader):
             input_samples, gt_samples = batch["input"], batch["gt"]
 
             with torch.no_grad():
                 if cuda_available:
-                    var_input = utils.cuda(input_samples)
+                    var_input = imed_utils.cuda(input_samples)
                     var_gt = gt_samples.cuda(non_blocking=True)
                 else:
                     var_input = input_samples
@@ -466,11 +436,11 @@
                     preds = model(var_input)
 
                 if context["loss"]["name"] == "dice":
-                    loss = - losses.dice_loss(preds, var_gt)
+                    loss = - imed_losses.dice_loss(preds, var_gt)
 
                 else:
                     loss = loss_fct(preds, var_gt)
-                    dice_val_loss_total += losses.dice_loss(preds, var_gt).item()
+                    dice_val_loss_total += imed_losses.dice_loss(preds, var_gt).item()
                 val_loss_total += loss.item()
 
             # Metrics computation
@@ -478,11 +448,7 @@
 
             preds_npy = preds.data.cpu().numpy()
             if context["binarize_prediction"]:
-<<<<<<< HEAD
                 preds_npy = imed_postpro.threshold_predictions(preds_npy)
-=======
-                preds_npy = imed_utils.threshold_predictions(preds_npy)
->>>>>>> 4266a4fa
             preds_npy = preds_npy.astype(np.uint8)
 
             metric_mgr(preds_npy, gt_npy)
@@ -630,17 +596,10 @@
         metadata_clustering_models = joblib.load(
             "./" + context["log_directory"] + "/clustering_models.joblib")
         ds_test = imed_loader.normalize_metadata(ds_test,
-<<<<<<< HEAD
                                                  metadata_clustering_models,
                                                  context["debugging"],
                                                  context["metadata"],
                                                  False)
-=======
-                                            metadata_clustering_models,
-                                            context["debugging"],
-                                            context["metadata"],
-                                            False)
->>>>>>> 4266a4fa
 
         one_hot_encoder = joblib.load("./" + context["log_directory"] + "/one_hot_encoder.joblib")
 
@@ -665,16 +624,16 @@
     if not os.path.isdir(path_3Dpred):
         os.makedirs(path_3Dpred)
 
-    metric_fns = [metrics.dice_score,
-                  metrics.multi_class_dice_score,
-                  metrics.hausdorff_3D_score,
-                  metrics.precision_score,
-                  metrics.recall_score,
-                  metrics.specificity_score,
-                  metrics.intersection_over_union,
-                  metrics.accuracy_score]
-
-    metric_mgr = metrics.MetricManager(metric_fns)
+    metric_fns = [imed_metrics.dice_score,
+                  imed_metrics.multi_class_dice_score,
+                  imed_metrics.hausdorff_3D_score,
+                  imed_metrics.precision_score,
+                  imed_metrics.recall_score,
+                  imed_metrics.specificity_score,
+                  imed_metrics.intersection_over_union,
+                  imed_metrics.accuracy_score]
+
+    metric_mgr = imed_metrics.MetricManager(metric_fns)
 
     # number of Monte Carlo simulation
     if (context['uncertainty']['epistemic'] or context['uncertainty']['aleatoric']) and \
@@ -760,27 +719,11 @@
                         if n_monteCarlo > 1:
                             fname_pred = fname_pred.split('.nii.gz')[0] + '_' + str(i_monteCarlo).zfill(2) + '.nii.gz'
 
-<<<<<<< HEAD
-                        output_nii = utils.pred_to_nib(data_lst=pred_tmp_lst,
-                                                       z_lst=z_tmp_lst,
-                                                       fname_ref=fname_tmp,
-                                                       fname_out=fname_pred,
-                                                       slice_axis=utils.AXIS_DCT[context['slice_axis']],
-                                                       kernel_dim='2d',
-                                                       bin_thr=0.5 if context["binarize_prediction"] else -1)
-
-                        if output_nii.fget_data().shape[-1] > 1:
-                            utils.save_color_labels(output_nii.fget_data(),
-                                                    context["binarize_prediction"],
-                                                    fname_tmp,
-                                                    fname_pred.split(".nii.gz")[0] + '_color.nii.gz',
-                                                    utils.AXIS_DCT[context['slice_axis']])
-=======
                         output_nii = imed_utils.pred_to_nib(data_lst=pred_tmp_lst,
                                                                z_lst=z_tmp_lst,
                                                                fname_ref=fname_tmp,
                                                                fname_out=fname_pred,
-                                                               slice_axis=utils.AXIS_DCT[context['slice_axis']],
+                                                               slice_axis=imed_utils.AXIS_DCT[context['slice_axis']],
                                                                kernel_dim='2d',
                                                                bin_thr=0.5 if context["binarize_prediction"] else -1)
 
@@ -791,7 +734,6 @@
                                                             fname_tmp,
                                                             fname_pred.split(".nii.gz")[0] + '_color.nii.gz',
                                                             imed_utils.AXIS_DCT[context['slice_axis']])
->>>>>>> 4266a4fa
 
                         # re-init pred_stack_lst
                         pred_tmp_lst, z_tmp_lst = [], []
@@ -819,14 +761,6 @@
                                                            bin_thr=0.5 if context["binarize_prediction"] else -1)
 
                     # Save merged labels with color
-<<<<<<< HEAD
-                    if output_nii.shape[-1] > 1:
-                        utils.save_color_labels(output_nii.fget_data(),
-                                                context['binarize_prediction'],
-                                                rdict_undo['input_metadata']['gt_filenames'][0],
-                                                fname_pred.split(".nii.gz")[0] + '_color.nii.gz',
-                                                utils.AXIS_DCT[context['slice_axis']])
-=======
                     output_nii_shape = output_nii.get_data().shape
                     if len(output_nii_shape) == 4 and output_nii_shape[-1] > 1:
                         imed_utils.save_color_labels(output_nii.get_data(),
@@ -834,31 +768,21 @@
                                                         rdict_undo['input_metadata']['gt_filenames'][0],
                                                         fname_pred.split(".nii.gz")[0] + '_color.nii.gz',
                                                         imed_utils.AXIS_DCT[context['slice_axis']])
->>>>>>> 4266a4fa
 
             # Metrics computation
             gt_npy = gt_samples.numpy().astype(np.uint8)
 
             preds_npy = preds.data.cpu().numpy()
             if context["binarize_prediction"]:
-<<<<<<< HEAD
                 preds_npy = imed_postpro.threshold_predictions(preds_npy)
-=======
-                preds_npy = imed_utils.threshold_predictions(preds_npy)
->>>>>>> 4266a4fa
             preds_npy = preds_npy.astype(np.uint8)
 
             metric_mgr(preds_npy, gt_npy)
 
     # COMPUTE UNCERTAINTY MAPS
     if (context['uncertainty']['epistemic'] or context['uncertainty']['aleatoric']) and context['uncertainty'][
-<<<<<<< HEAD
             'n_it'] > 0:
-        utils.run_uncertainty(ifolder=path_3Dpred)
-=======
-        'n_it'] > 0:
         imed_utils.run_uncertainty(ifolder=path_3Dpred)
->>>>>>> 4266a4fa
 
     metrics_dict = metric_mgr.get_results()
     metric_mgr.reset()
