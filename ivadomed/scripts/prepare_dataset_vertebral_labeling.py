import argparse
from ivadomed import utils as imed_utils
import ivadomed.preprocessing as imed_preprocessing
import nibabel as nib
import numpy as np
import ivadomed.maths as imed_maths
import ivadomed.loader.utils as imed_loader_utils
<<<<<<< HEAD
import textwrap
=======
from pathlib import Path
>>>>>>> 69d3a344


def mask2label(path_label, aim=0):
    """Retrieve points coordinates and value from a label file containing singl voxel label.

    Args:
        path_label (str): path of nifti image
        aim (int): 0 will return all points with label between 3 and 30 , any other int > 0
            will return only the coordinates of points with label defined by aim.

    Returns:
        ndarray: array containing the asked point in the format [x,y,z,value] in the RAS orientation.

    """
    image = nib.load(path_label)
    image = nib.as_closest_canonical(image)
    arr = np.array(image.dataobj)
    list_label_image = []
    # Arr non zero used since these are single voxel label
    for i in range(len(arr.nonzero()[0])):
        x = arr.nonzero()[0][i]
        y = arr.nonzero()[1][i]
        z = arr.nonzero()[2][i]
        # need to check every points
        if aim == 0:
            # we don't want to account for pmj (label 49) nor C1/C2 which is hard to distinguish.
            if arr[x, y, z] < 30 and arr[x, y, z] != 1:
                list_label_image.append([x, y, z, arr[x, y, z]])
        elif aim > 0:
            if arr[x, y, z] == aim:
                list_label_image.append([x, y, z, arr[x, y, z]])
    list_label_image.sort(key=lambda x: x[3])
    return list_label_image


def extract_mid_slice_and_convert_coordinates_to_heatmaps(path, suffix, aim=0):
    """
    This function takes as input a path to a dataset  and generates a set of images:
    (i) mid-sagittal image and
    (ii) heatmap of disc labels associated with the mid-sagittal image.

    Example::

        ivadomed_prepare_dataset_vertebral_labeling -p path/to/bids -s _T2w -a 0

    Args:
        path (string): path to BIDS dataset form which images will be generated.
            Flag: ``--path``, ``-p``
        suffix (string): suffix of image that will be processed (e.g., T2w).
            Flag: ``--suffix``, ``-s``
        aim (int): If aim is not 0, retrieves only labels with value = aim, else create heatmap
            with all labels. Flag: ``--aim``, ``-a``

    Returns:
        None. Images are saved in BIDS folder
    """
    t = [path_object.name for path_object in Path(path).iterdir() if path_object.name != 'derivatives']

    for i in range(len(t)):
<<<<<<< HEAD
        sub = t[i]
        path_image = os.path.join(path, t[i], 'anat', t[i] + suffix + '.nii.gz')
        if os.path.isfile(path_image):
            print('Applying pre-process on patient ' + sub)
            path_label = os.path.join(path, 'derivatives', 'labels', t[i], 'anat', t[i] + suffix +
=======
        subject = t[i]
        path_image = Path(path, subject, 'anat', subject + suffix + '.nii.gz')
        if path_image.is_file():
            path_label = Path(path, 'derivatives', 'labels', subject, 'anat', subject + suffix +
>>>>>>> 69d3a344
                    '_labels-disc-manual.nii.gz')
            list_points = mask2label(str(path_label), aim=aim)
            image_ref = nib.load(path_image)
            nib_ref_can = nib.as_closest_canonical(image_ref)
            imsh = np.array(nib_ref_can.dataobj).shape
<<<<<<< HEAD
            mid_nifti = imed_preprocessing.get_midslice_average(path_image, list_points[0][0], slice_axis=0)
            nib.save(mid_nifti, os.path.join(path, t[i], 'anat', t[i] +'_rec-mid'+ suffix + '.nii.gz'))
=======
            mid_nifti = imed_preprocessing.get_midslice_average(str(path_image), list_points[0][0], slice_axis=0)
            nib.save(mid_nifti, Path(path, subject, 'anat', subject + suffix + '_mid.nii.gz'))
>>>>>>> 69d3a344
            lab = nib.load(path_label)
            nib_ref_can = nib.as_closest_canonical(lab)
            label_array = np.zeros(imsh[1:])

            for j in range (len(list_points)):
                label_array[list_points[j][1], list_points[j][2]] = 1

            heatmap = imed_maths.heatmap_generation(label_array[:, :], 10)
            arr_pred_ref_space = imed_loader_utils.reorient_image(np.expand_dims(heatmap[:, :], axis=0), 2, lab, nib_ref_can)
            nib_pred = nib.Nifti1Image(arr_pred_ref_space, lab.affine)
<<<<<<< HEAD
            nib.save(nib_pred, os.path.join(path, 'derivatives', 'labels', t[i], 'anat', t[i]+'_rec-mid' +suffix+ '_heatmap'+str(aim)
                                            + '.nii.gz'))
=======
            nib.save(nib_pred, Path(path, 'derivatives', 'labels', subject, 'anat', subject + suffix +
                                            '_mid_heatmap' + str(aim) + '.nii.gz'))
>>>>>>> 69d3a344
        else:
            pass


def get_parser():
    parser = argparse.ArgumentParser(
        formatter_class = argparse.RawDescriptionHelpFormatter,
        description = textwrap.dedent("""
            This function takes as input a path to a dataset and generates a set of images:
                (i) mid-sagittal image and
                (ii) heatmap of disc labels associated with the mid-sagittal image. Please refer to for more details. 
            
            Example:
                python3 prepare_dataset_vertebral_labeling.py --path /data/data-multi-subject/ -s _T1w
            
            Reference:
                https://github.com/neuropoly/vertebral-labeling-deep-learning
                """)
    )
    parser.add_argument("-p", "--path", dest="path", required=True, type=str,
                        help="Path to bids folder",
                        metavar=imed_utils.Metavar.file)
    parser.add_argument("-s", "--suffix", dest="suffix", required=True, type=str,
                        help="""Suffix of the input file as in
                                sub-xxxSUFFIX.nii.gz (E.g., _T2w)""",
                        metavar=imed_utils.Metavar.str)
    parser.add_argument("-a", "--aim", dest="aim", default=0, type=int,
                        help="""0 or positive int. If set to any positive int,
                                only label with this value will be taken into account""",
                        metavar=imed_utils.Metavar.int)
    return parser


def main(args=None):
    imed_utils.init_ivadomed()
    parser = get_parser()
    args = imed_utils.get_arguments(parser, args)
    extract_mid_slice_and_convert_coordinates_to_heatmaps(path=args.path, suffix=args.suffix,
                                                          aim=args.aim)


if __name__ == '__main__':
    main()<|MERGE_RESOLUTION|>--- conflicted
+++ resolved
@@ -5,11 +5,8 @@
 import numpy as np
 import ivadomed.maths as imed_maths
 import ivadomed.loader.utils as imed_loader_utils
-<<<<<<< HEAD
 import textwrap
-=======
 from pathlib import Path
->>>>>>> 69d3a344
 
 
 def mask2label(path_label, aim=0):
@@ -69,30 +66,17 @@
     t = [path_object.name for path_object in Path(path).iterdir() if path_object.name != 'derivatives']
 
     for i in range(len(t)):
-<<<<<<< HEAD
-        sub = t[i]
-        path_image = os.path.join(path, t[i], 'anat', t[i] + suffix + '.nii.gz')
-        if os.path.isfile(path_image):
-            print('Applying pre-process on patient ' + sub)
-            path_label = os.path.join(path, 'derivatives', 'labels', t[i], 'anat', t[i] + suffix +
-=======
         subject = t[i]
         path_image = Path(path, subject, 'anat', subject + suffix + '.nii.gz')
         if path_image.is_file():
             path_label = Path(path, 'derivatives', 'labels', subject, 'anat', subject + suffix +
->>>>>>> 69d3a344
                     '_labels-disc-manual.nii.gz')
             list_points = mask2label(str(path_label), aim=aim)
             image_ref = nib.load(path_image)
             nib_ref_can = nib.as_closest_canonical(image_ref)
             imsh = np.array(nib_ref_can.dataobj).shape
-<<<<<<< HEAD
-            mid_nifti = imed_preprocessing.get_midslice_average(path_image, list_points[0][0], slice_axis=0)
-            nib.save(mid_nifti, os.path.join(path, t[i], 'anat', t[i] +'_rec-mid'+ suffix + '.nii.gz'))
-=======
             mid_nifti = imed_preprocessing.get_midslice_average(str(path_image), list_points[0][0], slice_axis=0)
-            nib.save(mid_nifti, Path(path, subject, 'anat', subject + suffix + '_mid.nii.gz'))
->>>>>>> 69d3a344
+            nib.save(mid_nifti, Path(path, subject, 'anat', subject+'_rec-mid'+suffix+'.nii.gz'))
             lab = nib.load(path_label)
             nib_ref_can = nib.as_closest_canonical(lab)
             label_array = np.zeros(imsh[1:])
@@ -103,13 +87,8 @@
             heatmap = imed_maths.heatmap_generation(label_array[:, :], 10)
             arr_pred_ref_space = imed_loader_utils.reorient_image(np.expand_dims(heatmap[:, :], axis=0), 2, lab, nib_ref_can)
             nib_pred = nib.Nifti1Image(arr_pred_ref_space, lab.affine)
-<<<<<<< HEAD
-            nib.save(nib_pred, os.path.join(path, 'derivatives', 'labels', t[i], 'anat', t[i]+'_rec-mid' +suffix+ '_heatmap'+str(aim)
-                                            + '.nii.gz'))
-=======
-            nib.save(nib_pred, Path(path, 'derivatives', 'labels', subject, 'anat', subject + suffix +
-                                            '_mid_heatmap' + str(aim) + '.nii.gz'))
->>>>>>> 69d3a344
+            nib.save(nib_pred, Path(path, 'derivatives', 'labels', t[i], 'anat',
+                                    subject+'_rec-mid'+suffix+'_heatmap'+str(aim)+'.nii.gz'))
         else:
             pass
 
